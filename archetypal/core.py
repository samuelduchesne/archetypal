import io
import json
import logging as lg
import os
import time
from collections import OrderedDict
from pprint import pformat

import numpy as np
import pandas as pd

<<<<<<< HEAD
from archetypal import EnergySeries
from archetypal.reportdata import ReportData
from archetypal import settings, object_from_idf, object_from_idfs, simple_glazing, \
    iscore, weighted_mean, top, run_eplus, \
    load_idf
from archetypal.utils import log, label_surface, type_surface, layer_composition, \
=======
from . import settings, object_from_idf, object_from_idfs, calc_simple_glazing, \
    iscore, weighted_mean, top
from .idf import run_eplus, load_idf
from .plot import plot_energyprofile
from .utils import log, label_surface, type_surface, layer_composition, \
>>>>>>> 93464b69
    schedule_composition, time2time, \
    year_composition, newrange


class Template:
    """

    """

    def __init__(self, idf_files, weather, load=False, **kwargs):
        """Initializes a Template class

        Args:
            idf_files:
            weather (str):
            load:
            **kwargs:
        """
        self.idf_files = idf_files
        self.idfs = load_idf(self.idf_files, **kwargs)
        self.weather = weather

        # Umi stuff
        self.materials_gas = None
        self.materials_glazing = None
        self.materials_opaque = None
        self.constructions_opaque = None
        self.constructions_windows = None
        self.day_schedules = None
        self.week_schedules = None
        self.year_schedules = None
        self.structure_definitions = None
        self.zone_details = None
        self.zone_loads = None
        self.zone_conditioning = None
        self.zones = None
        self.zone_ventilation = None
        self.windows_settings = None
        self.building_templates = None
        self.zone_construction_sets = None
        self.domestic_hot_water_settings = None

        if load:
            self.read()

        self.sql = None

    def read(self):
        # Umi stuff
        self.materials_gas = materials_gas(self.idfs)
        self.materials_glazing = materials_glazing(self.idfs)
        self.materials_glazing = newrange(self.materials_gas,
                                          self.materials_glazing)

        self.materials_opaque = materials_opaque(self.idfs)
        self.materials_opaque = newrange(self.materials_glazing,
                                         self.materials_opaque)

        self.constructions_opaque = constructions_opaque(self.idfs,
                                                         self.materials_opaque)
        self.constructions_opaque = newrange(self.materials_opaque,
                                             self.constructions_opaque)

        self.constructions_windows = constructions_windows(self.idfs,
                                                           self.materials_glazing)
        self.constructions_windows = newrange(self.constructions_opaque,
                                              self.constructions_windows)

        self.structure_definitions = structure_definition(self.idfs)
        self.structure_definitions = newrange(self.constructions_windows,
                                              self.structure_definitions)

        self.day_schedules = day_schedules(self.idfs)
        self.day_schedules = newrange(self.structure_definitions,
                                      self.day_schedules)

        self.week_schedules = week_schedules(self.idfs, self.day_schedules)
        self.week_schedules = newrange(self.day_schedules,
                                       self.week_schedules)

        self.year_schedules = year_schedules(self.idfs, self.week_schedules)
        self.year_schedules = newrange(self.week_schedules,
                                       self.year_schedules)

    def run_eplus(self, silent=True, **kwargs):
        """wrapper for :func:`run_eplus` function

        """
        self.sql = run_eplus(self.idf_files, self.weather, output_report='sql',
                             **kwargs)
        if not silent:
            return self.sql

    def to_json(self, path_or_buf=None, orient=None, indent=2,
                date_format=None):
        """Writes the umi template to json format"""

        # from pandas.io import json
        categories = [self.materials_gas,
                      self.materials_glazing,
                      self.materials_opaque,
                      self.constructions_opaque,
                      self.constructions_windows,
                      self.structure_definitions,
                      self.day_schedules,
                      self.week_schedules,
                      self.year_schedules,
                      self.domestic_hot_water_settings,
                      self.zone_ventilation,
                      self.zone_conditioning,
                      self.zone_construction_sets,
                      self.zone_loads,
                      self.zones,
                      self.building_templates,
                      self.windows_settings]
        if not path_or_buf:
            path_or_buf = os.path.join(settings.data_folder, 'temp.json')
            # create the folder on the disk if it doesn't already exist
            if not os.path.exists(settings.data_folder):
                os.makedirs(settings.data_folder)
        with io.open(path_or_buf, 'w', encoding='utf-8') as path_or_buf:
            data_dict = OrderedDict()
            for js in categories:
                if isinstance(js, pd.DataFrame):
                    if not js.columns.is_unique:
                        raise ValueError('columns {} are not unique'.format(
                            js.columns))
                    else:
                        # Firs keep only required columns
                        cols = settings.common_umi_objects[js.name].copy()
                        reset_index_cols_ = js.reset_index()[cols]
                        # Than convert ints to strings. this is how umi needs
                        # them
                        reset_index_cols_['$id'] = reset_index_cols_[
                            '$id'].apply(str)
                        # transform to json and add to dict of objects
                        data_dict[js.name] = json.loads(
                            reset_index_cols_.to_json(orient=orient,
                                                      date_format=date_format),
                            object_pairs_hook=OrderedDict)
                else:
                    # do something with objects that are not DataFrames
                    pass
            # Write the dict to json using json.dumps
            path_or_buf.write(json.dumps(data_dict, indent=indent))


def mean_profile(df: ReportData):
    """calculates"""
    return df[df.SCORES].mean()


def convert_necb_to_umi_json(idfs, idfobjects=None):
    # if no list of idfobjects:
    if idfobjects is None:
        idfobjects = settings.useful_idf_objects

    for idf, idfobject in zip(idfs, idfobjects):
        print(object_from_idf(idf, idfobject))


def gas_type(row):
    """Return the UMI gas type number

    Args:
        row (pandas.DataFrame):name

    Returns:
        int: UMI gas type number. The return number is specific to the umi api.

    """
    if 'air' in row['Name'].lower():
        return 0
    elif 'argon' in row['Name'].lower():
        return 1
    elif 'krypton' in row['Name'].lower():
        return 2
    elif 'xenon' in row['Name'].lower():
        return 3
    elif 'sf6' in row['Name'].lower():
        return 4


def materials_gas(idfs):
    """Gas group

    Args:
        idfs: parsed IDF files

    Returns:
        padnas.DataFrame: Returns a DataFrame with the all necessary Umi columns
    """
    materials_df = object_from_idfs(idfs, 'WINDOWMATERIAL:GAS')
    cols = settings.common_umi_objects['GasMaterials'].copy()

    # Add Type of gas column
    materials_df['Type'] = 'Gas'
    materials_df['GasType'] = materials_df.apply(lambda x: gas_type(x), axis=1)
    materials_df['Cost'] = 0
    materials_df['EmbodiedCarbon'] = 0
    materials_df['EmbodiedCarbonStdDev'] = 0
    materials_df['EmbodiedEnergy'] = 0
    materials_df['EmbodiedEnergyStdDev'] = 0
    materials_df[
        'SubstitutionRatePattern'] = np.NaN  # ! Might have to change to an
    # empty array
    materials_df['SubstitutionTimestep'] = 0
    materials_df['TransportCarbon'] = 0
    materials_df['TransportDistance'] = 0
    materials_df['TransportEnergy'] = 0
    materials_df[
        'Life'] = 1  # TODO: What does Life mean? Always 1 in Boston Template
    materials_df['Comment'] = ''
    try:
        materials_df['DataSource'] = materials_df['Archetype']
    except Exception as e:
        log('An exception was raised while setting the DataSource of the '
            'objects',
            lg.WARNING)
        log('{}'.format(e), lg.ERROR)
        log('Falling back onto first IDF file containing this common object',
            lg.WARNING)
        materials_df['DataSource'] = 'First IDF file containing ' \
                                     'this common object'

    materials_df = materials_df.reset_index(drop=True).rename_axis(
        '$id').reset_index()
    log('Returning {} WINDOWMATERIAL:GAS objects in a DataFrame'.format(
        len(materials_df)))
    materials_df = materials_df[cols].set_index(
        '$id')  # Keep only relevant columns
    materials_df.name = 'GasMaterials'
    materials_df.index += 1  # Shift index by one since umi is one-based indexed
    return materials_df


def materials_glazing(idfs):
    """Material Glazing group

    Args:
        idfs (list or dict): parsed IDF files

    Returns:
        padnas.DataFrame: Returns a DataFrame with the all necessary Umi columns
    """
    origin_time = time.time()
    log('Initiating materials_glazing...')
    materials_df = object_from_idfs(idfs, 'WINDOWMATERIAL:GLAZING',
                                    first_occurrence_only=False)
    cols = settings.common_umi_objects['GlazingMaterials'].copy()
    cols.pop(0)  # remove $id
    cols.append('Thickness')
    cols.append('Archetype')
    column_rename = {'Optical_Data_Type': 'Optical',
                     'Window_Glass_Spectral_Data_Set_Name': 'OpticalData',
                     'Solar_Transmittance_at_Normal_Incidence':
                         'SolarTransmittance',
                     'Front_Side_Solar_Reflectance_at_Normal_Incidence':
                         'SolarReflectanceFront',
                     'Back_Side_Solar_Reflectance_at_Normal_Incidence':
                         'SolarReflectanceBack',
                     'Infrared_Transmittance_at_Normal_Incidence':
                         'IRTransmittance',
                     'Visible_Transmittance_at_Normal_Incidence':
                         'VisibleTransmittance',
                     'Front_Side_Visible_Reflectance_at_Normal_Incidence':
                         'VisibleReflectanceFront',
                     'Back_Side_Visible_Reflectance_at_Normal_Incidence':
                         'VisibleReflectanceBack',
                     'Front_Side_Infrared_Hemispherical_Emissivity':
                         'IREmissivityFront',
                     'Back_Side_Infrared_Hemispherical_Emissivity':
                         'IREmissivityBack',
                     'Dirt_Correction_Factor_for_Solar_and_Visible_Transmittance':
                         'DirtFactor'}
    # materials_df = materials_df.loc[materials_df.MaterialType == 10]
    materials_df = materials_df.rename(columns=column_rename)
    materials_df = materials_df.reindex(columns=cols)
    materials_df = materials_df.fillna({'DirtFactor': 1.0})
    materials_df['Comment'] = 'default'
    materials_df['Cost'] = 0
    try:
        materials_df['DataSource'] = materials_df['Archetype']
    except Exception as e:
        log('An exception was raised while setting the DataSource of the '
            'objects',
            lg.WARNING)
        log('{}'.format(e), lg.ERROR)
        log('Falling back onto first IDF file containing this common object',
            lg.WARNING)
        materials_df['DataSource'] = 'First IDF file containing this ' \
                                     'common object'

    materials_df['Density'] = 2500
    materials_df['EmbodiedCarbon'] = 0
    materials_df['EmbodiedCarbonStdDev'] = 0
    materials_df['EmbodiedEnergy'] = 0
    materials_df['EmbodiedEnergyStdDev'] = 0
    materials_df['Life'] = 1
    materials_df[
        'SubstitutionRatePattern'] = np.NaN  # TODO: ! Might have to change
    # to an empty array
    materials_df['SubstitutionTimestep'] = 0
    materials_df['TransportCarbon'] = 0
    materials_df['TransportDistance'] = 0
    materials_df['TransportEnergy'] = 0
    materials_df['Type'] = 'Uncoated'  # TODO Further investigation necessary

    materials_df = materials_df.reset_index(drop=True).rename_axis('$id')

    # Now, we create glazing materials using the
    # 'WINDOWMATERIAL:SIMPLEGLAZINGSYSTEM' objects and append them to the
    # list.
    # Trying to get simple_glazing_systems
    sgs = get_simple_glazing_system(idfs)
    if not sgs.empty:
        log('Appending to WINDOWMATERIAL:GLAZING DataFrame...')
        materials_df = materials_df.append(sgs, ignore_index=True,
                                           sort=True).reset_index(
            drop=True).rename_axis('$id')
    # Return the Dataframe
    log('Returning {} WINDOWMATERIAL:GLAZING objects in a DataFrame'.format(
        len(materials_df)))
    log('Completed materials_glazing in {:,.2f} seconds\n'.format(
        time.time() - origin_time))
    materials_df = materials_df[cols]
    materials_df.name = 'GlazingMaterials'
    return materials_df


def materials_opaque(idfs):
    """Opaque Material group

    Args:
        idfs (list or dict): parsed IDF files

    Returns:
        padnas.DataFrame: Returns a DataFrame with the all necessary Umi columns
    """
    origin_time = time.time()
    log('Initiating materials_opaque...')
    mass = object_from_idfs(idfs, 'MATERIAL')
    nomass = object_from_idfs(idfs, 'MATERIAL:NOMASS')
    materials_df = pd.concat([mass, nomass], sort=True, ignore_index=True)

    cols = settings.common_umi_objects['OpaqueMaterials'].copy()
    cols.pop(0)  # Pop $id
    cols.append('Thickness')
    cols.append('Archetype')
    cols.append('ThermalResistance')
    column_rename = {'Solar_Absorptance': 'SolarAbsorptance',
                     'Specific_Heat': 'SpecificHeat',
                     'Thermal_Absorptance': 'ThermalEmittance',
                     'Thermal_Resistance': 'ThermalResistance',
                     'Visible_Absorptance': 'VisibleAbsorptance'}
    # Rename columns
    materials_df = materials_df.rename(columns=column_rename)
    materials_df = materials_df.reindex(columns=cols)
    # Thermal_Resistance {m^2-K/W}
    materials_df['ThermalResistance'] = materials_df.apply(
        lambda x: x['Thickness'] / x['Conductivity'] if ~np.isnan(
            x['Conductivity']) else
        x['ThermalResistance'], axis=1)

    # Fill nan values (nomass materials) with defaults
    materials_df = materials_df.fillna(
        {'Thickness': 0.0127,  # half inch tichness
         'Density': 1,  # 1 kg/m3, smallest value umi allows
         'SpecificHeat': 100,  # 100 J/kg-K, smallest value umi allows
         'SolarAbsorptance': 0.7,  # default value
         'SubstitutionTimestep': 0,  # default value
         'ThermalEmittance': 0.9,  # default value
         'VariableConductivityProperties': 0,  # default value
         'VisibleAbsorptance': 0.8,  # default value
         })
    # Calculate Conductivity {W/m-K}
    materials_df['Conductivity'] = materials_df.apply(
        lambda x: x['Thickness'] / x['ThermalResistance'],
        axis=1)

    # Fill other necessary columns
    materials_df['Comment'] = 'default'
    materials_df['Cost'] = 0
    try:
        materials_df['DataSource'] = materials_df['Archetype']
    except Exception as e:
        log(
            'An exception was raised while setting the DataSource of the '
            'objects',
            lg.WARNING)
        log('{}'.format(e), lg.ERROR)
        log('Falling back onto first IDF file containing this common object',
            lg.WARNING)
        materials_df[
            'DataSource'] = 'First IDF file containing this common object'

    materials_df['EmbodiedCarbon'] = 0
    materials_df['EmbodiedCarbonStdDev'] = 0
    materials_df['EmbodiedEnergy'] = 0
    materials_df['EmbodiedEnergyStdDev'] = 0
    materials_df['Life'] = 1
    materials_df['MoistureDiffusionResistance'] = 50
    materials_df['PhaseChange'] = False
    materials_df['PhaseChangeProperties'] = ''
    # TODO: Further investigation needed
    materials_df['SubstitutionRatePattern'] = np.NaN
    # TODO: Might have to change to an empty array
    materials_df['SubstitutionTimestep'] = 0
    materials_df['TransportCarbon'] = 0
    materials_df['TransportDistance'] = 0
    materials_df['TransportEnergy'] = 0
    materials_df['Type'] = ''  # TODO: Further investigation necessary
    materials_df['VariableConductivity'] = False
    materials_df['VariableConductivityProperties'] = np.NaN
    # TODO: Further investigation necessary

    materials_df = materials_df.reset_index(drop=True).rename_axis('$id')
    log('Completed materials_opaque in {:,.2f} seconds\n'.format(
        time.time() - origin_time))
    materials_df = materials_df[cols]
    materials_df.name = 'OpaqueMaterials'
    return materials_df


def constructions_opaque(idfs, opaquematerials=None):
    """Opaque Construction group

    Args:
        idfs (list or dict): parsed IDF files opaquematerials
            (pandas.DataFrame): DataFrame generated by
            :func:`materials_opaque()`

    Returns:
        padnas.DataFrame: Returns a DataFrame with the all necessary Umi columns

    """
    origin_time = time.time()
    log('Initiating constructions_opaque...')
    constructions_df = object_from_idfs(idfs, 'CONSTRUCTION',
                                        first_occurrence_only=False)
    bldg_surface_detailed = object_from_idfs(idfs, 'BUILDINGSURFACE:DETAILED',
                                             first_occurrence_only=False)

    log('Joining constructions_df on bldg_surface_detailed...')
    constructions_df = bldg_surface_detailed.join(
        constructions_df.set_index(['Archetype', 'Name']),
        on=['Archetype', 'Construction_Name'], rsuffix='_constructions')

    constructions_df['Category'] = constructions_df.apply(
        lambda x: label_surface(x), axis=1)
    constructions_df['Type'] = constructions_df.apply(lambda x: type_surface(x),
                                                      axis=1)

    if opaquematerials is not None:
        start_time = time.time()
        log('Initiating constructions_opaque Layer composition...')
        df = pd.DataFrame(constructions_df.set_index(
            ['Archetype', 'Name', 'Construction_Name']).loc[:,
                          constructions_df.set_index(['Archetype', 'Name',
                                                      'Construction_Name']).columns.str.contains(
                              'Layer')].stack(), columns=['Layers']).join(
            opaquematerials.reset_index().set_index(['Archetype', 'Name']),
            on=['Archetype', 'Layers']).loc[:,
             ['$id', 'Thickness']].unstack(level=3).apply(
            lambda x: layer_composition(x), axis=1).rename('Layers')
        constructions_df = constructions_df.join(df, on=['Archetype', 'Name',
                                                         'Construction_Name'])
        log('Completed constructions_df Layer composition in {:,.2f}'
            'seconds'.format(time.time() - start_time))
    else:
        log('Could not create layer_composition because the necessary lookup '
            'DataFrame "OpaqueMaterials"  was '
            'not provided', lg.WARNING)
    cols = settings.common_umi_objects['OpaqueConstructions'].copy()

    constructions_df['AssemblyCarbon'] = 0
    constructions_df['AssemblyCost'] = 0
    constructions_df['AssemblyEnergy'] = 0
    constructions_df['Comments'] = 'default'

    try:
        constructions_df['DataSource'] = constructions_df['Archetype']
    except Exception as e:
        log('An exception was raised while setting the DataSource of the '
            'objects',
            lg.WARNING)
        log('{}'.format(e), lg.ERROR)
        log('Falling back onto first IDF file containing this common object',
            lg.WARNING)
        constructions_df['DataSource'] = 'First IDF file containing ' \
                                         'this common object'

    constructions_df['DisassemblyCarbon'] = 0
    constructions_df['DisassemblyEnergy'] = 0
    constructions_df = constructions_df.rename(
        columns={'Name': 'Zone Name'})
    constructions_df = constructions_df.rename(
        columns={'Construction_Name': 'Name'})
    constructions_df = constructions_df.reset_index(drop=True).rename_axis(
        '$id').reset_index()
    log('Completed constructions_opaque in {:,.2f} seconds\n'.format(
        time.time() - origin_time))
    constructions_df = constructions_df[cols].set_index('$id')
    constructions_df.name = 'OpaqueConstructions'
    return constructions_df


def constructions_windows(idfs, material_glazing=None):
    """Window Construction group

    Args:
        idfs (list or dict): parsed IDF files
        material_glazing (pandas.DataFrame): DataFrame generated by
            :func:`materials_glazing`

    Returns:
        padnas.DataFrame: Returns a DataFrame with the all necessary Umi columns

    """
    origin_time = time.time()
    log('Initiating construction_windows...')
    constructions_df = object_from_idfs(idfs, 'CONSTRUCTION',
                                        first_occurrence_only=False)
    constructions_window_df = object_from_idfs(idfs,
                                               'FENESTRATIONSURFACE:DETAILED',
                                               first_occurrence_only=False)
    constructions_window_df = constructions_window_df.join(
        constructions_df.set_index(['Archetype', 'Name']),
        on=['Archetype', 'Construction_Name'],
        rsuffix='_constructions')
    if material_glazing is not None:
        log('Initiating constructions_windows Layer composition...')
        start_time = time.time()
        df = (pd.DataFrame(constructions_window_df.set_index(
            ['Archetype', 'Name', 'Construction_Name']).loc[:,
                           constructions_window_df.set_index(
                               ['Archetype', 'Name',
                                'Construction_Name']).columns.str.contains(
                               'Layer')].stack(), columns=['Layers']).join(
            material_glazing.reset_index().set_index(['Archetype', 'Name']),
            on=['Archetype', 'Layers']).loc[:, ['$id', 'Thickness']].unstack(
            level=3).apply(lambda x: layer_composition(x), axis=1).rename(
            'Layers'))
        if not df.isna().all():
            constructions_window_df = \
                constructions_window_df.join(df, on=['Archetype',
                                                     'Name',
                                                     'Construction_Name'])
        constructions_window_df.dropna(subset=['Layers'], inplace=True)
        log('Completed constructions_window_df Layer composition in {:,'
            '.2f} seconds'.format(time.time() - start_time))
    else:
        log('Could not create layer_composition because the necessary lookup '
            'DataFrame "OpaqueMaterials"  was '
            'not provided', lg.WARNING)

    constructions_window_df.loc[:, 'AssemblyCarbon'] = 0
    constructions_window_df.loc[:, 'AssemblyCost'] = 0
    constructions_window_df.loc[:, 'AssemblyEnergy'] = 0
    constructions_window_df.loc[:, 'Category'] = 'Single'
    constructions_window_df.loc[:, 'Type'] = 2
    constructions_window_df.loc[:, 'Comments'] = 'default'

    try:
        constructions_window_df['DataSource'] = constructions_window_df[
            'Archetype']
    except Exception as e:
        log('An exception was raised while setting the DataSource of the '
            'objects',
            lg.WARNING)
        log('{}'.format(e), lg.ERROR)
        log('Falling back onto first IDF file containing this common object',
            lg.WARNING)
        constructions_window_df[
            'DataSource'] = 'First IDF file containing this common object'

    constructions_window_df.loc[:, 'DisassemblyCarbon'] = 0
    constructions_window_df.loc[:, 'DisassemblyEnergy'] = 0
    constructions_window_df.rename(columns={'Name': 'Zone Name'},
                                   inplace=True)
    constructions_window_df.rename(columns={'Construction_Name': 'Name'},
                                   inplace=True)
    constructions_window_df = constructions_window_df.reset_index(
        drop=True).rename_axis('$id').reset_index()

    cols = settings.common_umi_objects['WindowConstructions'].copy()
    cols.append('Archetype')
    log('Completed constructions_windows in {:,.2f} seconds\n'.format(
        time.time() - origin_time))
    constructions_window_df = constructions_window_df[cols].set_index('$id')
    constructions_window_df.name = 'WindowConstructions'
    return constructions_window_df


def get_simple_glazing_system(idfs):
    """Retreives all simple glazing objects from a list of IDF files. Calls
    :func:`calc_simple_glazing` in order to calculate a new glazing system that
    has the same properties.

    Args:
        idfs (list or dict): parsed IDF files

    Returns:
        pandas.DataFrame : A DataFrame

    """
    try:
        materials_df = object_from_idfs(idfs,
                                        'WINDOWMATERIAL:SIMPLEGLAZINGSYSTEM',
                                        first_occurrence_only=False)

        materials_with_sg = materials_df.set_index(['Archetype', 'Name']).apply(
            lambda row: calc_simple_glazing(row['Solar_Heat_Gain_Coefficient'],
                                            row['UFactor'],
                                            row['Visible_Transmittance']),
            axis=1).apply(pd.Series)
        materials_umi = materials_with_sg.reset_index()
        materials_umi['Optical'] = 'SpectralAverage'
        materials_umi['OpticalData'] = ''
        materials_umi['DataSource'] = materials_umi.apply(
            lambda row: apply_window_perf(row), axis=1)
        materials_umi['key'] = 'WINDOWMATERIAL:SIMPLEGLAZINGSYSTEM'
    except Exception as e:
        log('Error: {}'.format(e), lg.ERROR)
        return pd.DataFrame([])
        # return empty df since we could not find any simple glazing systems
    else:
        log('Found {} WINDOWMATERIAL:SIMPLEGLAZINGSYSTEM objects'.format(
            len(materials_umi)))
        return materials_umi


def apply_window_perf(row):
    """Returns the string description of the window component"""
    perfs = {'shgc': row['SolarHeatGainCoefficient'],
             'ufactor': row['UFactor'],
             'tvis': row['VisibleTransmittance']}
    for perf in perfs:
        try:
            perfs[perf] = float(perfs[perf])
        except ValueError:
            perfs['tvis'] = row['SolarTransmittance']
    return 'EnergyPlus Simple Glazing Calculation shgc: {:,.2f}, u-value: ' \
           '{:,.2f}, t_vis: {:,.2f}'.format(perfs['shgc'],
                                            perfs['ufactor'],
                                            perfs['tvis'])


def day_schedules(idfs):
    """Parses daily schedules of type 'SCHEDULE:DAY:INTERVAL'

    Args:
        idfs (list or dict): parsed IDF files

    Returns:

    """
    origin_time = time.time()
    log('Initiating day_schedules...')
    schedule = object_from_idfs(idfs, 'SCHEDULE:DAY:INTERVAL',
                                first_occurrence_only=False)
    cols = settings.common_umi_objects['DaySchedules'].copy()
    if not schedule.empty:
        schedule['Values'] = schedule.apply(lambda x: time2time(x), axis=1)

        schedule.loc[:, 'Category'] = 'Day'
        schedule.loc[:, 'Comments'] = 'Comments'
        schedule.loc[:, 'DataSource'] = 'default'
        schedule.loc[:, 'Type'] = schedule['Schedule_Type_Limits_Name']

        schedule = (schedule.reset_index(drop=True)
                    .rename_axis('$id').reset_index())
        cols.append('Archetype')
        log('Completed day_schedules in {:,.2f} seconds\n'.format(
            time.time() - origin_time))
        schedule = schedule[cols].set_index('$id')
        schedule.name = 'DaySchedules'
        return schedule
    else:
        log('Returning Empty DataFrame', lg.WARNING)
        schedule = pd.DataFrame([], columns=cols)
        schedule.name = 'DaySchedules'
        return schedule


def week_schedules(idfs, dayschedules=None):
    """Parses daily schedules of type 'SCHEDULE:WEEK:DAILY'

    Args:
        idfs (list or dict): parsed IDF files
            dayschedules (pandas.DataFrame): DataFrame generated by
            :func:`day_schedules`

    Returns:

    """
    origin_time = time.time()
    log('Initiating week_schedules...')
    schedule = object_from_idfs(idfs, 'SCHEDULE:WEEK:DAILY',
                                first_occurrence_only=False)
    cols = settings.common_umi_objects['WeekSchedules'].copy()
    if not schedule.empty:

        if dayschedules is not None:
            start_time = time.time()
            df = (pd.DataFrame(schedule.set_index(['Archetype', 'Name'])
                               .loc[:, schedule.set_index(['Archetype', 'Name'])
                               .columns.str.contains('Schedule')]
                               .stack(), columns=['Schedule'])
                  .join(dayschedules.reset_index()
                        .set_index(['Archetype', 'Name']),
                        on=['Archetype', 'Schedule'])
                  .loc[:, ['$id', 'Values']]
                  .unstack(level=2)
                  .apply(lambda x: schedule_composition(x),
                         axis=1).rename('Days'))

            schedule = schedule.join(df, on=['Archetype', 'Name'])
            log('Completed week_schedules schedule composition in {:,'
                '.2f} seconds'.format(time.time() - start_time))
        else:
            log('Could not create layer_composition because the necessary '
                'lookup DataFrame "DaySchedules"  was '
                'not provided', lg.WARNING)

        schedule.loc[:, 'Category'] = 'Week'
        schedule.loc[:, 'Comments'] = 'default'
        schedule.loc[:, 'DataSource'] = schedule['Archetype']

        # Copy the Schedule Type Over
        schedule = schedule.join(
            dayschedules.set_index(['Archetype', 'Name']).loc[:, ['Type']],
            on=['Archetype', 'Monday_ScheduleDay_Name'])

        schedule = schedule.reset_index(drop=True).rename_axis(
            '$id').reset_index()
        cols.append('Archetype')
        log('Completed day_schedules in {:,.2f} seconds\n'.format(
            time.time() - origin_time))
        schedule = schedule[cols].set_index('$id')
        schedule.name = 'WeekSchedules'
        return schedule
    else:
        log('Returning Empty DataFrame', lg.WARNING)
        schedule = pd.DataFrame([], columns=cols)
        schedule.name = 'WeekSchedules'
        return schedule


def year_schedules(idfs, weekschedule=None):
    """Parses daily schedules of type 'SCHEDULE:YEAR'

    Args:
        idfs (list or dict): parsed IDF files
            weekschedule (pandas.DataFrame): DataFrame generated by
            :func:`week_schedules`

    Returns:

    """
    origin_time = time.time()
    log('Initiating week_schedules...')
    schedule = object_from_idfs(idfs, 'SCHEDULE:YEAR',
                                first_occurrence_only=False)
    cols = settings.common_umi_objects['YearSchedules'].copy()
    if not schedule.empty:

        if weekschedule is not None:
            start_time = time.time()
            df = (pd.DataFrame(schedule
                               .set_index(['Archetype', 'Name'])
                               .drop(['index',
                                      'key',
                                      'Schedule_Type_Limits_Name'],
                                     axis=1).stack(), columns=['Schedules'])
                  .reset_index().join(weekschedule
                                      .reset_index()
                                      .set_index(['Archetype', 'Name']),
                                      on=['Archetype', 'Schedules'])
                  .set_index(['Archetype', 'Name', 'level_2'])
                  .drop(['Category', 'Comments',
                         'DataSource', 'Days', 'Type'], axis=1)
                  .unstack()
                  .apply(lambda x: year_composition(x), axis=1).rename('Parts'))

            schedule = schedule.join(df, on=['Archetype', 'Name'])
            log('Completed week_schedules schedule composition in {:,.2f} '
                'seconds'.format(time.time() - start_time))
        else:
            log('Could not create layer_composition because the necessary '
                'lookup DataFrame "WeekSchedule"  was '
                'not provided', lg.WARNING)

        schedule['Category'] = 'Year'
        schedule['Comments'] = 'default'
        schedule['DataSource'] = schedule['Archetype']

        schedule = schedule.join(
            weekschedule.set_index(['Archetype', 'Name']).loc[:, ['Type']],
            on=['Archetype', 'ScheduleWeek_Name_1'])

        schedule = schedule.reset_index(drop=True).rename_axis(
            '$id').reset_index()
        cols.append('Archetype')
        log('Completed day_schedules in {:,.2f} seconds\n'.format(
            time.time() - origin_time))
        schedule = schedule[cols].set_index('$id')
        schedule.name = 'YearSchedules'
        return schedule
    else:
        log('Returning Empty DataFrame', lg.WARNING)
        schedule = pd.DataFrame([], columns=cols)
        schedule.name = 'YearSchedules'
        return schedule


def zone_loads(df):
    """Takes the sql reports (as a dict of DataFrames), concatenates all
    relevant 'Initialization Summary' tables and
    applies a series of aggragation functions (weighted means and "top").

    Args:
        df (dict): A dict of pandas.DataFrames

    Returns:
        pandas.DataFrame : A new DataFrame with aggragated values

    """
    # Loading each section in a dictionnary. Used to create a new DF using
    # pd.concat()
    d = {'Zones': zone_information(df).reset_index().set_index(['Archetype',
                                                                'Zone Name']),
         'NominalLighting': nominal_lighting(df).reset_index().set_index(
             ['Archetype', 'Zone Name']),
         'NominalPeople': nominal_people(df).reset_index().set_index(
             ['Archetype', 'Zone Name']),
         'NominalInfiltration': nominal_infiltration(
             df).reset_index().set_index(['Archetype', 'Zone Name']),
         'NominalEquipment': nominal_equipment(df).reset_index().set_index(
             ['Archetype', 'Zone Name'])}

    df = (pd.concat(d, axis=1, keys=d.keys())
          .dropna(axis=0, how='all',
                  subset=[('Zones', 'Type')])  # Drop rows that are all nans
          .reset_index(level=1, col_level=1,
                       col_fill='Zones')  # Reset Index level to get Zone Name
          .reset_index().set_index(['Archetype', ('Zones', 'RowName')])
          .rename_axis(['Archetype', 'RowName']))

    df[('Zones', 'Zone Type')] = df.apply(lambda x: iscore(x), axis=1)

    df = df.reset_index().groupby(['Archetype', ('Zones', 'Zone Type')]).apply(
        lambda x: zoneloads_aggregation(x.set_index(['Archetype', 'RowName'])))
    df.name = 'ZoneLoads'
    return df


def zone_ventilation(df):
    """Takes the sql reports (as a dict of DataFrames), concatenates all
    relevant 'Initialization Summary' tables and
    applies a series of aggragation functions (weighted means and "top").

    Args:
        df (dict): A dict of pandas.DataFrames

    Returns:
        pandas.DataFrame:

    """
    # Loading each section in a dictionnary. Used to create a new DF using
    # pd.concat()

    z_info = zone_information(df).reset_index().set_index(['Archetype',
                                                           'Zone Name'])

    _nom_infil = nominal_infiltration(df)
    nom_infil = (_nom_infil.reset_index().set_index(['Archetype',
                                                     'Zone Name'])
                 if not _nom_infil.empty else None)
    _nom_vent = nominal_ventilation(df)
    nom_vent = (_nom_vent.reset_index().set_index(['Archetype',
                                                   'Zone Name']).loc[
                lambda e: e['Fan Type {Exhaust;Intake;Natural}']
                .str.contains('Natural'), :]
                if not _nom_vent.empty else None)
    _nom_natvent = _nom_vent  # we can reuse _nom_vent
    nom_natvent = (_nom_natvent.reset_index().set_index(['Archetype',
                                                         'Zone Name']).loc[
                   lambda e: ~e['Fan Type {Exhaust;Intake;Natural}']
                   .str.contains('Natural'), :]
                   if not _nom_vent.empty else None)
    d = {'Zones': z_info,
         'NominalInfiltration': nom_infil,
         'NominalScheduledVentilation': nom_vent,
         'NominalNaturalVentilation': nom_natvent}

    df = (pd.concat(d, axis=1, keys=d.keys())
          .dropna(axis=0, how='all',
                  subset=[('Zones', 'Type')])  # Drop rows that are all nans
          .reset_index(level=1, col_level=1,
                       col_fill='Zones')  # Reset Index level to get Zone Name
          .reset_index().set_index(['Archetype', ('Zones', 'RowName')])
          .rename_axis(['Archetype', 'RowName']))

    df[('Zones', 'Zone Type')] = df.apply(lambda x: iscore(x), axis=1)

    df_g = df.reset_index().groupby(['Archetype', ('Zones', 'Zone Type')])
    log('{} groups in zone ventiliation aggregation'.format(len(df_g)))
    log('groups are:\n{}'.format(pformat(df_g.groups, indent=3)))
    df = df_g.apply(lambda x: zoneventilation_aggregation(
        x.set_index(['Archetype', 'RowName'])))

    return df


def zoneloads_aggregation(x):
    """Set of different zoneloads_aggregation (weighted mean and "top") on
    multiple objects, eg. ('NominalLighting',
    'Lights/Floor Area {W/m2}').

    All the DataFrame is passed to each function.

    Returns a Series with a MultiIndex

    Args:
        x (pandas.DataFrame):

    Returns:
        pandas.Series: Series with a MultiIndex

    """
    area_m_ = [('Zones', 'Floor Area {m2}'),
               ('Zones',
                'Zone Multiplier')]  # Floor area and zone_loads multiplier
    d = {('NominalLighting', 'weighted mean'):
             weighted_mean(x[('NominalLighting', 'Lights/Floor Area {W/m2}')],
                           x, area_m_),
         ('NominalLighting', 'top'):
             top(x[('NominalLighting', 'Schedule Name')],
                 x, area_m_),
         ('NominalPeople', 'weighted mean'):
             weighted_mean(
                 x[('NominalPeople', 'People/Floor Area {person/m2}')],
                 x, area_m_),
         ('NominalPeople', 'top'):
             top(x[('NominalPeople', 'Schedule Name')],
                 x, area_m_),
         ('NominalEquipment', 'weighted mean'):
             weighted_mean(
                 x[('NominalEquipment', 'Equipment/Floor Area {W/m2}')],
                 x, area_m_),
         ('NominalEquipment', 'top'):
             top(x[('NominalEquipment', 'Schedule Name')],
                 x, area_m_)
         }

    return pd.Series(d)


def zoneventilation_aggregation(df):
    """Set of different zoneventilation_aggregation (weighted mean and "top")
    on multiple objects, eg. ('NominalVentilation', 'ACH - Air Changes per
    Hour').

    All the DataFrame is passed to each function.

    Args:
        df (pandas.DataFrame):

    Returns:
        (pandas.Series): Series with a MultiIndex

    Todo: infiltration for plenums should not be taken into account

    """
    log('\naggregating zone ventilations '
        'for archetype "{}", zone "{}"'.format(df.index.values[0][0],
                                               df[('Zones',
                                                   'Zone Type')].values[0]))

    area_m_ = [('Zones', 'Floor Area {m2}'),
               ('Zones', 'Zone Multiplier')]  # Floor area and zone_loads
    # multiplier

    ach_ = safe_loc(df, ('NominalInfiltration',
                         'ACH - Air Changes per Hour'))
    infil_schedule_name_ = safe_loc(df, ('NominalInfiltration',
                                         'Schedule Name'))
    changes_per_hour_ = safe_loc(df, ('NominalScheduledVentilation',
                                      'ACH - Air Changes per Hour'))
    vent_schedule_name_ = safe_loc(df, ('NominalScheduledVentilation',
                                        'Schedule Name'))
    vent_min_temp_ = safe_loc(df, ('NominalScheduledVentilation',
                                   'Minimum Indoor Temperature{C}/Schedule'))
    natvent_ach_ = safe_loc(df, ('NominalNaturalVentilation',
                                 'ACH - Air Changes per Hour'))
    natvent_schedule_name_ = safe_loc(df, ('NominalNaturalVentilation',
                                           'Schedule Name'))
    natvent_max_temp_ = safe_loc(df, ('NominalNaturalVentilation',
                                      'Maximum Outdoor Temperature{'
                                      'C}/Schedule'))
    natvent_minoutdoor_temp_ = safe_loc(df, ('NominalNaturalVentilation',
                                             'Minimum Outdoor Temperature{'
                                             'C}/Schedule'))
    natvent_minindoor_temp_ = safe_loc(df, ('NominalNaturalVentilation',
                                            'Minimum Indoor Temperature{'
                                            'C}/Schedule'))
    d = {
        ('Infiltration', 'weighted mean {ACH}'): (
            weighted_mean(ach_, df, area_m_)),
        ('Infiltration', 'Top Schedule Name'): (
            top(infil_schedule_name_, df, area_m_)),
        ('ScheduledVentilation', 'weighted mean {ACH}'): (
            weighted_mean(changes_per_hour_, df, area_m_)),
        ('ScheduledVentilation', 'Top Schedule Name'): (
            top(vent_schedule_name_, df, area_m_)),
        ('ScheduledVentilation', 'Setpoint'): (
            top(vent_min_temp_, df, area_m_)),
        ('NatVent', 'weighted mean {ACH}'): (
            weighted_mean(natvent_ach_, df, area_m_)),
        ('NatVent', 'Top Schedule Name'): (
            top(natvent_schedule_name_, df, area_m_)),
        ('NatVent', 'MaxOutdoorAirTemp'): (
            top(natvent_max_temp_, df, area_m_)),
        ('NatVent', 'MinOutdoorAirTemp'): (
            top(natvent_minoutdoor_temp_, df, area_m_)),
        ('NatVent', 'ZoneTempSetpoint'): (
            top(natvent_minindoor_temp_, df, area_m_))}

    return pd.Series(d)


def safe_loc(x, colnames):
    try:
        ach = x[colnames]
    except KeyError:
        log('No such columns {} in DataFrame'.format(str(colnames)))
        return pd.Series([], name=colnames)
    else:
        return ach


def nominal_lighting(df):
    """Nominal lighting

    Args:
        df:

    Returns:
        df

    References:
        * `NominalLighting Table \
        <https://bigladdersoftware.com/epx/docs/8-9/output-details-and \
        -examples/eplusout-sql.html#nominallighting-table>`_

    """
    df = get_from_tabulardata(df)
    tbstr = df[(df.ReportName == 'Initialization Summary') &
               (df.TableName == 'Lights Internal Gains Nominal')].reset_index()

    tbpiv = tbstr.pivot_table(index=['Archetype', 'RowName'],
                              columns='ColumnName',
                              values='Value',
                              aggfunc=lambda x: ' '.join(x))
    tbpiv = tbpiv.replace({'N/A': np.nan}).apply(
        lambda x: pd.to_numeric(x, errors='ignore'))
    tbpiv = tbpiv.reset_index().groupby(['Archetype', 'Zone Name']).apply(
        nominal_lighting_aggregation)
    return tbpiv.reset_index().groupby(['Archetype', 'Zone Name']).agg(
        lambda x: pd.to_numeric(x, errors='ignore').sum())


def nominal_people(df):
    """Nominal People

    Args:
        df:

    Returns:
        df

    References:
        * `NominalPeople Table \
        <https://bigladdersoftware.com/epx/docs/8-9/output-details-and- \
        examples/eplusout-sql.html#nominalpeople-table>`_

    """
    df = get_from_tabulardata(df)
    tbstr = df[(df.ReportName == 'Initialization Summary') &
               (df.TableName == 'People Internal Gains Nominal')].reset_index()

    tbpiv = tbstr.pivot_table(index=['Archetype', 'RowName'],
                              columns='ColumnName',
                              values='Value',
                              aggfunc=lambda x: ' '.join(x))
    tbpiv.replace({'N/A': np.nan}, inplace=True)
    return tbpiv.reset_index().groupby(['Archetype', 'Zone Name']).agg(
        lambda x: pd.to_numeric(x, errors='ignore').sum())


def nominal_equipment(df):
    """Nominal Electric Equipment

    Args:
        df:

    Returns:
        df

    References:
        * `NominalElectricEquipment Table \
        <https://bigladdersoftware.com/epx/docs/8-9/output-details-and \
        -examples/eplusout-sql.html#nominalelectricequipment-table>`_ \

    """
    df = get_from_tabulardata(df)
    tbstr = df[(df.ReportName == 'Initialization Summary') &
               (df.TableName == 'ElectricEquipment Internal Gains '
                                'Nominal')].reset_index()

    tbpiv = tbstr.pivot_table(index=['Archetype', 'RowName'],
                              columns='ColumnName',
                              values='Value',
                              aggfunc=lambda x: ' '.join(x))
    tbpiv = tbpiv.replace({'N/A': np.nan}).apply(
        lambda x: pd.to_numeric(x, errors='ignore'))
    tbpiv = tbpiv.reset_index().groupby(['Archetype', 'Zone Name']).apply(
        nominal_equipment_aggregation)
    return tbpiv


def nominal_infiltration(df):
    """Nominal Infiltration

    Args:
        df:

    Returns:
        df

    References:
        * `Nominal Infiltration Table \
        <https://bigladdersoftware.com/epx/docs/8-9/output-details-and \
        -examples/eplusout-sql.html#nominalinfiltration-table>`_

    """
    df = get_from_tabulardata(df)
    tbstr = df[(df.ReportName == 'Initialization Summary') &
               (df.TableName == 'ZoneInfiltration Airflow Stats '
                                'Nominal')].reset_index()

    tbpiv = tbstr.pivot_table(index=['Archetype', 'RowName'],
                              columns='ColumnName',
                              values='Value',
                              aggfunc=lambda x: ' '.join(x))
    tbpiv.replace({'N/A': np.nan}, inplace=True)
    return tbpiv.reset_index().groupby(['Archetype', 'Zone Name']).agg(
        lambda x: pd.to_numeric(x, errors='ignore').sum())


def nominal_ventilation(df):
    """Nominal Ventilation

    Args:
        df:

    Returns:
        df

    References:
        * `Nominal Ventilation Table \
        <https://bigladdersoftware.com/epx/docs/8-9/output-details-and \
        -examples/eplusout-sql.html#nominalventilation-table>`_

    """
    df = get_from_tabulardata(df)
    report_name = 'Initialization Summary'
    table_name = 'ZoneVentilation Airflow Stats Nominal'
    tbstr = df[(df.ReportName == report_name) &
               (df.TableName == table_name)] \
        .reset_index()
    if tbstr.empty:
        log('Table {} does not exist. '
            'Returning an empty DataFrame'.format(table_name), lg.WARNING)
        return pd.DataFrame([])
    tbpiv = tbstr.pivot_table(index=['Archetype', 'RowName'],
                              columns='ColumnName',
                              values='Value',
                              aggfunc=lambda x: ' '.join(x))

    tbpiv = tbpiv.replace({'N/A': np.nan}).apply(
        lambda x: pd.to_numeric(x, errors='ignore'))
    tbpiv = tbpiv.reset_index().groupby(['Archetype',
                                         'Zone Name',
                                         'Fan Type {Exhaust;Intake;Natural}']) \
        .apply(nominal_ventilation_aggregation)
    return tbpiv
    # .reset_index().groupby(['Archetype', 'Zone Name']).agg(
    # lambda x: pd.to_numeric(x, errors='ignore').sum())


def nominal_lighting_aggregation(x):
    """Aggregates the lighting equipments whithin a single zone_loads name (
    implies that .groupby(['Archetype', 'Zone Name']) is performed before
    calling this function).

    Args:
        x (pandas.DataFrame): x

    Returns:
        pandas.DataFrame: A DataFrame with at least one entry per (
        'Archetype', 'Zone Name'), aggregated accordingly.

    """
    how_dict = {'# Zone Occupants': x['# Zone Occupants'].sum(),
                'End-Use Category': top(x['End-Use Category'],
                                        x, 'Zone Floor Area {m2}'),
                'Fraction Convected': weighted_mean(x['Fraction Convected'],
                                                    x, 'Lighting Level {W}'),
                'Fraction Radiant': weighted_mean(x['Fraction Radiant'],
                                                  x, 'Lighting Level {W}'),
                'Fraction Replaceable': weighted_mean(x['Fraction Replaceable'],
                                                      x, 'Lighting Level {W}'),
                'Fraction Return Air': weighted_mean(x['Fraction Return Air'],
                                                     x, 'Lighting Level {W}'),
                'Fraction Short Wave': weighted_mean(x['Fraction Short Wave'],
                                                     x, 'Lighting Level {W}'),
                'Lighting Level {W}': x['Lighting Level {W}'].sum(),
                'Lights per person {W/person}': x[
                    'Lights per person {W/person}'].sum(),
                'Lights/Floor Area {W/m2}': x['Lights/Floor Area {W/m2}'].sum(),
                'Name': '+'.join(x['Name']),
                'Nominal Maximum Lighting Level {W}': x[
                    'Nominal Maximum Lighting Level {W}'].sum(),
                'Nominal Minimum Lighting Level {W}': x[
                    'Nominal Minimum Lighting Level {W}'].sum(),
                'Schedule Name': top(x['Schedule Name'], x,
                                     'Lighting Level {W}'),
                # todo: The schedule could be an aggregation by itself
                'Zone Floor Area {m2}': x['Zone Floor Area {m2}'].sum()}

    try:
        df = pd.DataFrame(how_dict, index=range(0, 1))  # range should always be
        # one since we are trying to merge zones
    except Exception as e:
        print('{}'.format(e))
    return df


def nominal_equipment_aggregation(x):
    """Aggregates the equipments whithin a single zone_loads name (implies that
    .groupby(['Archetype', 'Zone Name']) is
    performed before calling this function).

    Args:
        x (pandas.DataFrame): x

    Returns:
        pandas.DataFrame: A DataFrame with at least one entry per
            ('Archetype', 'Zone Name'), aggregated accordingly.

    """
    how_dict = {'# Zone Occupants': x['# Zone Occupants'].sum(),
                'End-Use SubCategory': top(x['End-Use SubCategory'],
                                           x, 'Zone Floor Area {m2}'),
                'Equipment Level {W}': x['Equipment Level {W}'].sum(),
                'Equipment per person {W/person}': x[
                    'Equipment per person {W/person}'].sum(),
                'Equipment/Floor Area {W/m2}': x[
                    'Equipment/Floor Area {W/m2}'].sum(),
                'Fraction Convected': weighted_mean(x['Fraction Convected'],
                                                    x, 'Equipment Level {W}'),
                'Fraction Latent': weighted_mean(x['Fraction Latent'],
                                                 x, 'Equipment Level {W}'),
                'Fraction Lost': weighted_mean(x['Fraction Lost'],
                                               x, 'Equipment Level {W}'),
                'Fraction Radiant': weighted_mean(x['Fraction Radiant'],
                                                  x, 'Equipment Level {W}'),
                'Name': '+'.join(x['Name']),
                'Nominal Maximum Equipment Level {W}': x[
                    'Nominal Maximum Equipment Level {W}'].sum(),
                'Nominal Minimum Equipment Level {W}': x[
                    'Nominal Minimum Equipment Level {W}'].sum(),
                'Schedule Name': top(x['Schedule Name'], x,
                                     'Equipment Level {W}'),
                # todo: The schedule could be an aggregation by itself
                'Zone Floor Area {m2}': x['Zone Floor Area {m2}'].sum()}

    try:
        df = pd.DataFrame(how_dict, index=range(0, 1))  # range should always be
        # one since we are trying to merge zones
    except Exception as e:
        print('{}'.format(e))
    return df


def nominal_ventilation_aggregation(x):
    """Aggregates the ventilations whithin a single zone_loads name (implies
    that
    .groupby(['Archetype', 'Zone Name']) is
    performed before calling this function).

    Args:
        x:

    Returns:
        A DataFrame with at least one entry per ('Archetype', 'Zone Name'),
        aggregated accordingly.
    """
    how_dict = {'Name': top(x['Name'],
                            x, 'Zone Floor Area {m2}'),
                'Schedule Name': top(x['Schedule Name'],
                                     x, 'Zone Floor Area {m2}'),
                'Zone Floor Area {m2}': top(x['Zone Floor Area {m2}'],
                                            x, 'Zone Floor Area {m2}'),
                '# Zone Occupants': top(x['# Zone Occupants'],
                                        x, 'Zone Floor Area {m2}'),
                'Design Volume Flow Rate {m3/s}': weighted_mean(
                    x['Design Volume Flow Rate {m3/s}'],
                    x, 'Zone Floor Area {m2}'),
                'Volume Flow Rate/Floor Area {m3/s/m2}': weighted_mean(
                    x['Volume Flow Rate/Floor Area {m3/s/m2}'],
                    x, 'Zone Floor Area {m2}'),
                'Volume Flow Rate/person Area {m3/s/person}': weighted_mean(
                    x['Volume Flow Rate/person Area {m3/s/person}'],
                    x, 'Zone Floor Area {m2}'),
                'ACH - Air Changes per Hour': weighted_mean(
                    x['ACH - Air Changes per Hour'],
                    x, 'Zone Floor Area {m2}'),
                'Fan Pressure Rise {Pa}': weighted_mean(
                    x['Fan Pressure Rise {Pa}'],
                    x, 'Zone Floor Area {m2}'),
                'Fan Efficiency {}': weighted_mean(x['Fan Efficiency {}'],
                                                   x, 'Zone Floor Area {m2}'),
                'Equation A - Constant Term Coefficient {}': top(
                    x['Equation A - Constant Term Coefficient {}'],
                    x, 'Zone Floor Area {m2}'),
                'Equation B - Temperature Term Coefficient {1/C}': top(
                    x['Equation B - Temperature Term Coefficient {1/C}'],
                    x, 'Zone Floor Area {m2}'),
                'Equation C - Velocity Term Coefficient {s/m}': top(
                    x['Equation C - Velocity Term Coefficient {s/m}'],
                    x, 'Zone Floor Area {m2}'),
                'Equation D - Velocity Squared Term Coefficient {s2/m2}': top(
                    x['Equation D - Velocity Squared Term Coefficient {s2/m2}'],
                    x, 'Zone Floor Area {m2}'),
                'Minimum Indoor Temperature{C}/Schedule': top(
                    x['Minimum Indoor Temperature{C}/Schedule'],
                    x, 'Zone Floor Area {m2}'),
                'Maximum Indoor Temperature{C}/Schedule': top(
                    x['Maximum Indoor Temperature{C}/Schedule'],
                    x, 'Zone Floor Area {m2}'),
                'Delta Temperature{C}/Schedule': top(
                    x['Delta Temperature{C}/Schedule'],
                    x, 'Zone Floor Area {m2}'),
                'Minimum Outdoor Temperature{C}/Schedule': top(
                    x['Minimum Outdoor Temperature{C}/Schedule'],
                    x, 'Zone Floor Area {m2}'),
                'Maximum Outdoor Temperature{C}/Schedule': top(
                    x['Maximum Outdoor Temperature{C}/Schedule'],
                    x, 'Zone Floor Area {m2}'),
                'Maximum WindSpeed{m/s}': top(x['Maximum WindSpeed{m/s}'],
                                              x, 'Zone Floor Area {m2}')}
    try:
        df = pd.DataFrame(how_dict, index=range(0, 1))  # range should always be
        # one since we are trying to merge zones
    except Exception as e:
        print('{}'.format(e))
    else:
        return df


def get_from_tabulardata(results):
    """Returns a DataFrame from the 'TabularDataWithStrings' table. A
    multiindex is returned with names ['Archetype', 'Index']

    Args:
        results:

    Returns:

    """
    tab_data_wstring = pd.concat(
        [value['TabularDataWithStrings'] for value in results.values()],
        keys=results.keys(), names=['Archetype'])
    tab_data_wstring.index.names = ['Archetype', 'Index']  #
    # strip whitespaces
    tab_data_wstring.Value = tab_data_wstring.Value.str.strip()
    tab_data_wstring.RowName = tab_data_wstring.RowName.str.strip()
    return tab_data_wstring


def get_from_reportdata(results):
    """Returns a DataFrame from the 'ReportData' table. A multiindex is
    returned with names ['Archetype', 'Index']

    Args:
        results:

    Returns:

    """
    report_data = pd.concat([value['ReportData'] for value in results.values()],
                            keys=results.keys(), names=['Archetype'])
    report_data['ReportDataDictionaryIndex'] = pd.to_numeric(
        report_data['ReportDataDictionaryIndex'])

    report_data_dict = pd.concat(
        [value['ReportDataDictionary'] for value in results.values()],
        keys=results.keys(), names=['Archetype'])

    return report_data.reset_index().join(report_data_dict,
                                          on=['Archetype',
                                              'ReportDataDictionaryIndex'])


def zone_information(df):
    """Each zone_loads is summarized in a simple set of statements

    Args:
        df:

    Returns:
        df

    References:
        * `Zone Loads Information \
        <https://bigladdersoftware.com/epx/docs/8-3/output-details-and \
        -examples/eplusout.eio.html#zone_loads-information>`_

    """
    df = get_from_tabulardata(df)
    tbstr = df[(df.ReportName == 'Initialization Summary') &
               (df.TableName == 'Zone Information')].reset_index()
    # Ignore Zones that are not part of building area
    pivoted = tbstr.pivot_table(index=['Archetype', 'RowName'],
                                columns='ColumnName',
                                values='Value',
                                aggfunc=lambda x: ' '.join(x))

    return pivoted.loc[pivoted['Part of Total Building Area'] == 'Yes', :]


def zoneconditioning_aggregation(x):
    """Aggregates the zones conditioning parameters whithin a single zone_loads
    name (implies that `.groupby(['Archetype',
    ('Zones', 'Zone Type')])` is performed before calling this function).

    Args:
        x:

    Returns:

    """
    d = {}
    area_m_ = [('Zones', 'Zone Multiplier'), ('Zones', 'Floor Area {m2}')]

    d[('COP Heating', 'weighted mean {}')] = (
        weighted_mean(x[('COP', 'COP Heating')],
                      x, area_m_))

    d[('COP Cooling', 'weighted mean {}')] = (
        weighted_mean(x[('COP', 'COP Cooling')],
                      x, area_m_))

    d[('ZoneCooling', 'designday')] = \
        np.nanmean(x.loc[x[(
            'ZoneCooling', 'Thermostat Setpoint Temperature at Peak Load')] > 0,
                         ('ZoneCooling',
                          'Thermostat Setpoint Temperature at Peak Load')])

    d[('ZoneHeating', 'designday')] = \
        np.nanmean(x.loc[x[(
            'ZoneHeating', 'Thermostat Setpoint Temperature at Peak Load')] > 0,
                         ('ZoneHeating',
                          'Thermostat Setpoint Temperature at Peak Load')])

    d[('MinFreshAirPerArea', 'weighted average {m3/s-m2}')] = \
        max(weighted_mean(
            x[('ZoneCooling', 'Minimum Outdoor Air Flow Rate')].astype(float)
            / x.loc[:, ('Zones', 'Floor Area {m2}')].astype(float),
            x,
            area_m_),
            weighted_mean(
                x[('ZoneHeating', 'Minimum Outdoor Air Flow Rate')].astype(
                    float)
                / x[('Zones', 'Floor Area {m2}')].astype(float),
                x,
                area_m_))

    d[('MinFreshAirPerPerson', 'weighted average {m3/s-person}')] = \
        max(weighted_mean(
            x[('ZoneCooling', 'Minimum Outdoor Air Flow Rate')].astype(float)
            / x[('NominalPeople', '# Zone Occupants')].astype(float),
            x,
            area_m_),
            weighted_mean(
                x[('ZoneHeating', 'Minimum Outdoor Air Flow Rate')].astype(
                    float)
                / x[('NominalPeople', '# Zone Occupants')].astype(float),
                x,
                area_m_))
    return pd.Series(d)


def zone_cop(df):
    """Returns the heating and cooling COP for each zones. The energyplus SQL
    result must contain some required meters as described bellow. Also requires
    a full year simulation.

    Todo:
        * We could check if the meters are included in the IDF file.

    Args:
        df (pandas.DataFrame):

    Returns:


    Notes:

        Mandatory Output Meters

        Heating

        - Air System Total Heating Energy
        - Heating:Electricity
        - Heating:Gas
        - Heating:DistrictHeating

        Cooling

        - Air System Total Cooling Energy
        - Cooling:Electricity
        - Cooling:Gas
        - Cooling:DistrictCooling

    """
    # Heating Energy
    rdf = ReportData(get_from_reportdata(df))
    heating = rdf.filter_report_data(
        name='Air System Total Heating Energy').reset_index()
    heating_out_sys = heating.groupby(['Archetype', 'KeyValue']).sum()['Value']
    heating_out = heating.groupby(['Archetype']).sum()['Value']
    nu_heating = heating_out_sys / heating_out
    heating_in = rdf.filter_report_data(name=('Heating:Electricity',
                                              'Heating:Gas',
                                              'Heating:DistrictHeating')).groupby(
        ['Archetype', 'TimeIndex']).Value.sum()
    heating_in = EnergySeries(heating_in, frequency='1H', from_units='J',
                              is_sorted=False, concurrent_sort=False)

    # Cooling Energy
    cooling = rdf.filter_report_data(
        name='Air System Total Cooling Energy').reset_index()
    cooling_out_sys = cooling.groupby(['Archetype', 'KeyValue']).sum()['Value']
    cooling_out = cooling.groupby(['Archetype']).sum()['Value']
    nu_cooling = cooling_out_sys / cooling_out
    cooling_in = rdf.filter_report_data(name=('Cooling:Electricity',
                                              'Cooling:Gas',
                                              'Cooling:DistrictCooling')).groupby(
        ['Archetype', 'TimeIndex']).Value.sum()
    cooling_in = EnergySeries(cooling_in, frequency='1H', from_units='J',
                              is_sorted=False, concurrent_sort=False)

    d = {'Heating': heating_out_sys / (nu_heating * heating_in.sum(
        level='Archetype')),
         'Cooling': cooling_out_sys / (nu_cooling * cooling_in.sum(
             level='Archetype'))}

    # Zone to system correspondence
    df = get_from_tabulardata(df).loc[
        ((lambda e: e.ReportName == 'Standard62.1Summary') and
         (lambda e: e.TableName == 'System Ventilation Parameters') and
         (lambda e: e.ColumnName == 'AirLoop Name')), ['RowName',
                                                       'Value']].reset_index()
    df.rename(columns={'RowName': 'Zone Name', 'Value': 'System Name'},
              inplace=True)
    df.loc[:, 'COP Heating'] = \
        df.join(d['Heating'], on=['Archetype', 'System Name'])['Value']
    df.loc[:, 'COP Cooling'] = \
        df.join(d['Cooling'], on=['Archetype', 'System Name'])['Value']
    df.drop(columns='Index', inplace=True)
    return df.groupby(['Archetype', 'Zone Name']).mean()


def zone_setpoint(df):
    """Zone heating and cooling setpoints. Since we can't have a schedule
    setpoint in Umi, we return the "Design Day" 'Thermostat Setpoint Temperature
    at 'Peak Load'

    Args:
        df (pandas.DataFrame): df

    Returns:
        DataFrame of Zone Setpoints for Cooling and Heating
    """
    df = get_from_tabulardata(df)
    tbstr_cooling = df[(df.ReportName == 'HVACSizingSummary') &
                       (df.TableName == 'Zone Sensible Cooling')].reset_index()
    tbpiv_cooling = tbstr_cooling.pivot_table(index=['Archetype', 'RowName'],
                                              columns='ColumnName',
                                              values='Value',
                                              aggfunc=lambda x: ' '.join(
                                                  x)).replace(
        {'N/A': np.nan}).apply(
        lambda x: pd.to_numeric(x, errors='ignore'))
    tbstr_heating = df[(df.ReportName == 'HVACSizingSummary') &
                       (df.TableName == 'Zone Sensible Heating')].reset_index()
    tbpiv_heating = tbstr_heating.pivot_table(index=['Archetype', 'RowName'],
                                              columns='ColumnName',
                                              values='Value',
                                              aggfunc=lambda x: ' '.join(
                                                  x)).replace(
        {'N/A': np.nan}).apply(
        lambda x: pd.to_numeric(x, errors='ignore'))
    cd = pd.concat([tbpiv_cooling, tbpiv_heating], keys=['cooling', 'heating'],
                   axis=1)
    cd.index.names = ['Archetype', 'Zone Name']
    return cd


def zone_conditioning(df):
    """Aggregation of zone_loads conditioning parameters. Imports Zones,
    NominalPeople, COP, ZoneCooling and ZoneHeating.

    Args:
        df (pandas.DataFrame): df

    Returns:
        DataFrame of Zone Condition parameters

    Examples:
        .. doctest:: *

            # >>> df = ar.run_eplus([./examples/zoneuncontrolled.idf],
            # >>> output_report='sql')
            # >>> zone_conditioning(df)

    """
    # Loading each section in a dictionnary. Used to create
    # a new DF using pd.concat()
    d = {'Zones': zone_information(df).reset_index().set_index(
        ['Archetype', 'Zone Name']),
        'NominalPeople': nominal_people(df).reset_index().set_index(
            ['Archetype', 'Zone Name']),
        'COP': zone_cop(df).reset_index().set_index(
            ['Archetype', 'Zone Name']),
        'ZoneCooling': zone_setpoint(df).loc[:, 'cooling'],
        'ZoneHeating': zone_setpoint(df).loc[:, 'heating']}

    df = (pd.concat(d, axis=1, keys=d.keys())
          .dropna(axis=0, how='all',
                  subset=[('Zones', 'Type')])  # Drop rows that are all nans
          .reset_index(level=1, col_level=1,
                       col_fill='Zones')  # Reset Index level to get Zone Name
          .reset_index().set_index(['Archetype', ('Zones', 'RowName')])
          .rename_axis(['Archetype', 'RowName']))

    df[('Zones', 'Zone Type')] = df.apply(lambda x: iscore(x), axis=1)

    df = df.reset_index().groupby(['Archetype', ('Zones', 'Zone Type')]).apply(
        lambda x: zoneconditioning_aggregation(
            x.set_index(['Archetype', 'RowName'])))

    return df


def zone_conditioning_umi(df):
    pass


def structure_definition(idf):
    cols = settings.common_umi_objects['StructureDefinitions'].copy()
    structure_definition_df = pd.DataFrame([], columns=cols)
    structure_definition_df.set_index('$id', inplace=True)
    structure_definition_df.name = 'StructureDefinitions'
    return structure_definition_df<|MERGE_RESOLUTION|>--- conflicted
+++ resolved
@@ -9,20 +9,12 @@
 import numpy as np
 import pandas as pd
 
-<<<<<<< HEAD
 from archetypal import EnergySeries
 from archetypal.reportdata import ReportData
 from archetypal import settings, object_from_idf, object_from_idfs, simple_glazing, \
     iscore, weighted_mean, top, run_eplus, \
     load_idf
 from archetypal.utils import log, label_surface, type_surface, layer_composition, \
-=======
-from . import settings, object_from_idf, object_from_idfs, calc_simple_glazing, \
-    iscore, weighted_mean, top
-from .idf import run_eplus, load_idf
-from .plot import plot_energyprofile
-from .utils import log, label_surface, type_surface, layer_composition, \
->>>>>>> 93464b69
     schedule_composition, time2time, \
     year_composition, newrange
 
