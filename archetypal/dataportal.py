################################################################################
# Module: dataportal.py
# Description: Various functions to acquire building archetype data using
#              available APIs
# License: MIT, see full license in LICENSE.txt
# Web: https://github.com/samuelduchesne/archetypal
################################################################################

import hashlib
import io
import json
import logging as lg
import os
import re
import time
import zipfile

import pandas as pd
import pycountry as pycountry
import requests
from archetypal import log, settings, make_str

# scipy and sklearn are optional dependencies for faster nearest node search
try:
    from osgeo import gdal
except ImportError as e:
    gdal = None


def tabula_available_buildings(code_country='France'):
    """Returns all available building types for a specific country.

    Args:
        code_country:
    """
    # Check code country
    if code_country.upper() not in ['AT', 'BA', 'BE', 'BG', 'CY', 'CZ', 'DE',
                                    'DK', 'ES', 'FR', 'GB', 'GR', 'HU', 'IE',
                                    'IT', 'NL', 'NO', 'PL', 'RS', 'SE', 'SI']:
        code_country = pycountry.countries.get(name=code_country)
        if code_country is not None:
            code_country = code_country.alpha_2
        else:
            raise ValueError('Country name {} is invalid'.format(code_country))
    data = {'code_country': code_country}
    json_response = tabula_api_request(data, table='all-country')

    # load data
    df = pd.DataFrame(json_response)
    df = df.data.apply(pd.Series)
    return df


def tabula_api_request(data, table='detail'):
    """Send a request to the TABULA API via HTTP GET and return the JSON
    response.

    Args:
        data (dict): dictionnary of query attributes. with table='all-country',
            data expects 'code_country'. with table='detail', data expects
            'buildingtype', 'suffix', and 'variant'.
        table (str): the server-table to query. 'detail' or 'all-country'
    """
    # Prepare URL
    if table == 'all-country':
        codehex = str(
            int(hashlib.md5(data['code_country'].encode('utf-8')).hexdigest(),
                16))[0:13]
        url_base = ('http://webtool.building-typology.eu/data/matrix/building'
                    '/{0}/p/0/o/0/l/10/dc/{1}')
        prepared_url = url_base.format(data['code_country'], codehex)

    elif table == 'detail':
        buildingtype = '.'.join(s for s in data['buildingtype'])
        suffix = '.'.join(s for s in data['suffix'])
        bldname = buildingtype + '.' + suffix
        hexint = hashlib.md5(bldname.encode('utf-8')).hexdigest()[0:13]
        url_base = ('http://webtool.building-typology.eu/data/adv/building'
                    '/detail/{0}/bv/{1}/dc/{2}')
        prepared_url = url_base.format(bldname, data['variant'], hexint)

    else:
        raise ValueError('server-table name "{}" invalid'.format(table))

    # First, try to get the cached resonse from file
    cached_response_json = get_from_cache(prepared_url)

    if cached_response_json is not None:
        # found this request in the cache, just return it instead of making a
        # new HTTP call
        return cached_response_json
    else:
        # if this URL is not already in the cache, request it
        response = requests.get(prepared_url)
        if response.status_code == 200:
            response_json = response.json()
            if 'remark' in response_json:
                log('Server remark: "{}"'.format(response_json['remark'],
                                                 level=lg.WARNING))
            elif not response_json['success']:
                raise ValueError('The query "{}" returned no results'.format(
                    prepared_url), lg.WARNING)
            save_to_cache(prepared_url, response_json)
            return response_json
        else:
            # Handle some server errors
            pass


def tabula_building_details_sheet(code_building=None, code_country='FR',
                                  code_typologyregion='N',
                                  code_buildingsizeclass='SFH',
                                  code_construcionyearclass=1,
                                  code_additional_parameter='Gen',
                                  code_type='ReEx',
                                  code_num=1, code_variantnumber=1):
    """
    How to format ``code_building``:
        Format the :attr:`code_building` string as such::

<<<<<<< HEAD
    Args:
        code_building (str) : The building code string.
            ::
                Whole building code e.g.:

                AT.MT.AB.02.Gen.ReEx.001.001"
                 |  |  |  |   |   |   |   |___code_variantnumber
                 |  |  |  |   |   |   |_______code_num
                 |  |  |  |   |   |___________code_type
                 |  |  |  |   |_______________code_additional_parameter
                 |  |  |  |___________________code_construcionyearclass
                 |  |  |______________________code_buildingsizeclass
                 |  |_________________________code_typologyregion
                 |____________________________code_country
=======
            "AT.MT.AB.02.Gen.ReEx.001.001"
             |  |  |  |   |   |    |   |__code_variantnumber
             |  |  |  |   |   |    |______code_num
             |  |  |  |   |   |___________code_type
             |  |  |  |   |_______________code_additional_parameter
             |  |  |  |___________________code_construcionyearclass
             |  |  |______________________code_buildingsizeclass
             |  |_________________________code_typologyregion
             |____________________________code_country

    Args:
        code_building (str): Whole building code. See How to format ``code_building``
>>>>>>> f915d7eb
        code_country (str): Country name or International Country Code (ISO
            3166-1-alpha-2 code). Input as 'France' will work equally as 'FR'.
        code_typologyregion (str): N for national; otherwise specific codes
            representing regions in a given country
        code_buildingsizeclass (str): 4 standardized classes: 'SFH':
        code_construcionyearclass (int or str): allocation of time bands to
            classes. Defined nationally (according to significant changes in
            construction technologies, building codes or available statistical
            data
        code_additional_parameter (str): 1 unique category. Defines the generic
            (or basic) typology matrix so that each residential building of a
            given country can be assigned to one generic type. A further
            segmentation in subtypes is possible and can be indicated by a
            specific code. Whereas the generic types must comprise the whole
            building stock the total of subtypes must be comprehensive. e.g.
            'HR' (highrises), 'TFrame' (timber frame), 'Semi' (semi-detached)
        code_type: “ReEx” is a code for “real example” and “SyAv” for
            “Synthetical Average”
        code_num: TODO: What is this paramter?
        code_variantnumber: the energy performance level 1, 2 and 3. 1: minimum
            requirements, 2: improved and 3: ambitious or NZEB standard (assumed
            or announced level of Nearly Zero-Energy Buildings)

    Returns:
        pandas.DataFrame: The DataFrame from the
    """
    # Parse builsing_code
    if code_building is not None:
        try:
            code_country, code_typologyregion, code_buildingsizeclass, \
            code_construcionyearclass, \
            code_additional_parameter, code_type, code_num, \
            code_variantnumber = code_building.split('.')
        except ValueError:
            msg = (
                'the query "{}" is missing a parameter. Make sure the '
                '"code_building" has the form: '
                'AT.MT.AB.02.Gen.ReEx.001.001').format(code_building)
            log(msg, lg.ERROR)
            raise ValueError(msg)

    # Check code country
    if code_country.upper() not in ['AT', 'BA', 'BE', 'BG', 'CY', 'CZ', 'DE',
                                    'DK', 'ES', 'FR', 'GB', 'GR', 'HU', 'IE',
                                    'IT', 'NL', 'NO', 'PL', 'RS', 'SE', 'SI']:
        code_country = pycountry.countries.get(name=code_country)
        if code_country is not None:
            # if country is valid, return ISO 3166-1-alpha-2 code
            code_country = code_country.alpha_2
        else:
            raise ValueError('Country name {} is invalid'.format(code_country))

    # Check code_buildingsizeclass
    if code_buildingsizeclass.upper() not in ['SFH', 'TH', 'MFH', 'AB']:
        raise ValueError(
            'specified code_buildingsizeclass "{}" not supported. Available '
            'values are "SFH", "TH", '
            '"MFH" or "AB"')
    # Check numericals
    if not isinstance(code_construcionyearclass, str):
        code_construcionyearclass = str(code_construcionyearclass).zfill(2)

    if not isinstance(code_num, str):
        code_num = str(code_num).zfill(3)

    if not isinstance(code_variantnumber, str):
        code_variantnumber = str(code_variantnumber).zfill(3)

    # prepare data
    data = {'buildingtype': [code_country, code_typologyregion,
                             code_buildingsizeclass, code_construcionyearclass,
                             code_additional_parameter],
            'suffix': [code_type, code_num],
            'variant': code_variantnumber}
    json_response = tabula_api_request(data, table='detail')

    if json_response is not None:
        log('')
        # load data
        df = pd.DataFrame(json_response)
        df = df.data.apply(pd.Series)

        # remove html tags from labels
        df.label = df.label.str.replace('<[^<]+?>', ' ')
        return df
    else:
        raise ValueError('No data found in TABULA matrix with query:"{}"\nRun '
                         'archetypal.dataportal.tabula_available_buildings() '
                         'with country code "{}" to get list of possible '
                         'building types'
                         ''.format('.'.join(s for s in data['buildingtype']),
                                   code_country))


def tabula_system(code_country, code_boundarycond='SUH', code_variantnumber=1):
    """
    Args:
        code_country:
        code_boundarycond:
        code_variantnumber:
    """
    # Check code country
    if code_country.upper() not in ['AT', 'BA', 'BE', 'BG', 'CY', 'CZ', 'DE',
                                    'DK', 'ES', 'FR', 'GB', 'GR', 'HU', 'IE',
                                    'IT', 'NL', 'NO', 'PL', 'RS', 'SE', 'SI']:
        code_country = pycountry.countries.get(name=code_country)
        if code_country is not None:
            # if country is valid, return ISO 3166-1-alpha-2 code
            code_country = code_country.alpha_2
        else:
            raise ValueError('Country name {} is invalid')

    # Check code_buildingsizeclass
    if code_boundarycond.upper() not in ['SUH', 'MUH']:
        raise ValueError(
            'specified code_boundarycond "{}" not valid. Available values are '
            '"SUH" (Single Unit Houses) '
            'and "MUH" (Multi-unit Houses)')

    # Check code variant number
    if not isinstance(code_variantnumber, str):
        code_variantnumber = str(code_variantnumber).zfill(2)

    # prepare data
    data = {'systype': [code_country, code_boundarycond, code_variantnumber]}
    json_response = tabula_system_request(data)

    if json_response is not None:
        log('')
        # load data
        df = pd.DataFrame(json_response)
        return df.data.to_frame()
    else:
        raise ValueError('No data found in TABULA matrix with query:"{}"\nRun '
                         'archetypal.dataportal.tabula_available_buildings() '
                         'with country code "{}" to get list of possible '
                         'building types'
                         ''.format('.'.join(s for s in data['systype']),
                                   code_country))


def tabula_system_request(data):
    """Returns:

    Examples:
        'http://webtool.building-typology.eu/data/matrix/system/detail/IT.SUH.01/dc/1546889637169'

    Args:
        data (dict): prepared data for html query
    """
    system = '.'.join(s for s in data['systype'])
    hexint = hashlib.md5(system.encode('utf-8')).hexdigest()[0:13]

    log('quering system type {}'.format(system))
    prepared_url = 'http://webtool.building-typology.eu/data/matrix/system' \
                   '/detail/{0}/dc/{1}'.format(
        system, hexint)

    cached_response_json = get_from_cache(prepared_url)

    if cached_response_json is not None:
        # found this request in the cache, just return it instead of making a
        # new HTTP call
        return cached_response_json

    else:
        # if this URL is not already in the cache, pause, then request it
        response = requests.get(prepared_url)

        try:
            response_json = response.json()
            if 'remark' in response_json:
                log('Server remark: "{}"'.format(response_json['remark'],
                                                 level=lg.WARNING))
            save_to_cache(prepared_url, response_json)
        except Exception:
            # Handle some server errors
            pass
        else:
            return response_json


def get_from_cache(url):
    """
    Args:
        url:
    """
    # if the tool is configured to use the cache
    if settings.use_cache:
        # determine the filename by hashing the url
        filename = hashlib.md5(url.encode('utf-8')).hexdigest()

        cache_path_filename = os.path.join(settings.cache_folder,
                                           os.extsep.join([filename, 'json']))
        # open the cache file for this url hash if it already exists, otherwise
        # return None
        if os.path.isfile(cache_path_filename):
            with io.open(cache_path_filename, encoding='utf-8') as cache_file:
                response_json = json.load(cache_file)
            log('Retrieved response from cache file "{}" for URL "{}"'.format(
                cache_path_filename, url))
            return response_json


def save_to_cache(url, response_json):
    """
    Args:
        url:
        response_json:
    """
    if settings.use_cache:
        if response_json is None:
            log('Saved nothing to cache because response_json is None')
        else:
            # create the folder on the disk if it doesn't already exist
            if not os.path.exists(settings.cache_folder):
                os.makedirs(settings.cache_folder)

            # hash the url (to make filename shorter than the often extremely
            # long url)
            filename = hashlib.md5(url.encode('utf-8')).hexdigest()
            cache_path_filename = os.path.join(settings.cache_folder,
                                               os.extsep.join(
                                                   [filename, 'json']))
            # dump to json, and save to file
            json_str = make_str(json.dumps(response_json))
            with io.open(cache_path_filename, 'w',
                         encoding='utf-8') as cache_file:
                cache_file.write(json_str)

            log('Saved response to cache file "{}"'.format(cache_path_filename))


def openei_api_request(data, pause_duration=None, timeout=180,
                       error_pause_duration=None):
    """
    Args:
        data (dict or OrderedDict): key-value pairs of parameters to post to the
            API
        pause_duration:
        timeout (int): how long to pause in seconds before requests, if None,
            will query API status endpoint to find when next slot is available
        error_pause_duration (int): the timeout interval for the requests
            library

    Returns:
        dict
    """
    # define the Overpass API URL, then construct a GET-style URL as a string to
    # hash to look up/save to cache
    url = ' https://openei.org/services/api/content_assist/recommend'
    prepared_url = requests.Request('GET', url, params=data).prepare().url
    cached_response_json = get_from_cache(prepared_url)

    if cached_response_json is not None:
        # found this request in the cache, just return it instead of making a
        # new HTTP call
        return cached_response_json


def nrel_api_cbr_request(data):
    """
    Notes:
        For a detailed description of data arguments, visit
        https://developer.nrel.gov/docs/buildings/commercial-building
        -resource-database-v1/resources/

    Examples:
        >>> import archetypal as ar
        >>> ar.dataportal.nrel_api_cbr_request({'s': 'Commercial'
        >>> 'Reference', 'api_key': 'oGZdX1nhars1cTJYTm7M9T12T1ZOvikX9pH0Zudq'})

    Args:
        data: a dict of

    Returns:
        dict: the json response
    """
    # define the Overpass API URL, then construct a GET-style URL as a string to
    # hash to look up/save to cache
    url = 'https://developer.nrel.gov/api/commercial-building-resources/v1' \
          '/resources.json'
    prepared_url = requests.Request('GET', url, params=data).prepare().url
    cached_response_json = get_from_cache(prepared_url)

    if cached_response_json is not None:
        # found this request in the cache, just return it instead of making a
        # new HTTP call
        return cached_response_json

    else:
        start_time = time.time()
        log('Getting from {}, "{}"'.format(url, data))
        response = requests.get(prepared_url)
        # if this URL is not already in the cache, pause, then request it
        # get the response size and the domain, log result
        size_kb = len(response.content) / 1000.
        domain = re.findall(r'//(?s)(.*?)/', url)[0]
        log('Downloaded {:,.1f}KB from {}'
            ' in {:,.2f} seconds'.format(size_kb, domain,
                                         time.time() - start_time))

        try:
            response_json = response.json()
            if 'remark' in response_json:
                log('Server remark: "{}"'.format(response_json['remark'],
                                                 level=lg.WARNING))
            save_to_cache(prepared_url, response_json)
        except Exception:
            # deal with response satus_code here
            log(
                'Server at {} returned status code {} and no JSON data.'.format(
                    domain,
                    response.status_code),
                level=lg.ERROR)
        else:
            return response_json


def nrel_bcl_api_request(data):
    """Send a request to the Building Component Library API via HTTP GET and
    return the JSON response.

    Args:
        data (dict or OrderedDict): key-value pairs of parameters to post to the
            API

    Returns:
        dict
    """
    try:
        kformat = data.pop('format')  # json or xml
        keyword = data.pop('keyword')
    except KeyError:
        url = 'https://bcl.nrel.gov/api/search/'
    else:
        url = 'https://bcl.nrel.gov/api/search/{}.{}'.format(keyword, kformat)
    prepared_url = requests.Request('GET', url, params=data).prepare().url
    print(prepared_url)
    cached_response_json = get_from_cache(prepared_url)

    if cached_response_json is not None:
        # found this request in the cache, just return it instead of making a
        # new HTTP call
        return cached_response_json

    else:
        start_time = time.time()
        log('Getting from {}, "{}"'.format(url, data))
        response = requests.get(prepared_url)
        # if this URL is not already in the cache, pause, then request it
        # get the response size and the domain, log result
        size_kb = len(response.content) / 1000.
        domain = re.findall(r'//(?s)(.*?)/', url)[0]
        log('Downloaded {:,.1f}KB from {}'
            ' in {:,.2f} seconds'.format(size_kb, domain,
                                         time.time() - start_time))

        try:
            response_json = response.json()
            if 'remark' in response_json:
                log('Server remark: "{}"'.format(response_json['remark'],
                                                 level=lg.WARNING))
            save_to_cache(prepared_url, response_json)
        except Exception:
            # deal with response satus_code here
            log(
                'Server at {} returned status code {} and no JSON data.'.format(
                    domain,
                    response.status_code),
                level=lg.ERROR)
            return response.content
        else:
            return response_json


def stat_can_request(data):
    """
    Args:
        data:
    """
    prepared_url = 'https://www12.statcan.gc.ca/rest/census-recensement' \
                   '/CPR2016.{type}?lang={lang}&dguid={dguid}&topic=' \
                   '{topic}&notes={notes}'.format(
        type=data.get('type', 'json'),
        lang=data.get('land', 'E'),
        dguid=data.get('dguid', '2016A000011124'),
        topic=data.get('topic', 1),
        notes=data.get('notes', 0))

    cached_response_json = get_from_cache(prepared_url)

    if cached_response_json is not None:
        # found this request in the cache, just return it instead of making a
        # new HTTP call
        return cached_response_json

    else:
        # if this URL is not already in the cache, request it
        start_time = time.time()
        log('Getting from {}, "{}"'.format(prepared_url, data))
        response = requests.get(prepared_url)
        # if this URL is not already in the cache, pause, then request it
        # get the response size and the domain, log result
        size_kb = len(response.content) / 1000.
        domain = re.findall(r'//(?s)(.*?)/', prepared_url)[0]
        log('Downloaded {:,.1f}KB from {}'
            ' in {:,.2f} seconds'.format(size_kb, domain,
                                         time.time() - start_time))

        try:
            response_json = response.json()
            if 'remark' in response_json:
                log('Server remark: "{}"'.format(response_json['remark'],
                                                 level=lg.WARNING))
            save_to_cache(prepared_url, response_json)

        except Exception:
            # There seems to be a double backlash in the response. We try
            # removing it here.
            try:
                response = response.content.decode('UTF-8').replace('//',
                                                                    '')
                response_json = json.loads(response)
            except Exception:
                log(
                    'Server at {} returned status code {} and no JSON '
                    'data.'.format(
                        domain,
                        response.status_code),
                    level=lg.ERROR)
            else:
                save_to_cache(prepared_url, response_json)
                return response_json
            # deal with response satus_code here
            log('Server at {} returned status code {} and no JSON '
                'data.'.format(
                domain, response.status_code), level=lg.ERROR)
        else:
            return response_json


def stat_can_geo_request(data):
    """
    Args:
        data:
    """
    prepared_url = 'https://www12.statcan.gc.ca/rest/census-recensement' \
                   '/CR2016Geo.{type}?lang={lang}&geos={geos}&cpt={cpt}'.format(
        type=data.get('type', 'json'),
        lang=data.get('land', 'E'),
        geos=data.get('geos', 'PR'),
        cpt=data.get('cpt', '00'))

    cached_response_json = get_from_cache(prepared_url)

    if cached_response_json is not None:
        # found this request in the cache, just return it instead of making a
        # new HTTP call
        return cached_response_json

    else:
        # if this URL is not already in the cache, request it
        start_time = time.time()
        log('Getting from {}, "{}"'.format(prepared_url, data))
        response = requests.get(prepared_url)
        # if this URL is not already in the cache, pause, then request it
        # get the response size and the domain, log result
        size_kb = len(response.content) / 1000.
        domain = re.findall(r'//(?s)(.*?)/', prepared_url)[0]
        log('Downloaded {:,.1f}KB from {}'
            ' in {:,.2f} seconds'.format(size_kb, domain,
                                         time.time() - start_time))

        try:
            response_json = response.json()
            if 'remark' in response_json:
                log('Server remark: "{}"'.format(response_json['remark'],
                                                 level=lg.WARNING))
            save_to_cache(prepared_url, response_json)

        except Exception:
            # There seems to be a double backlash in the response. We try
            # removing it here.
            try:
                response = response.content.decode('UTF-8').replace('//',
                                                                    '')
                response_json = json.loads(response)
            except Exception:
                log(
                    'Server at {} returned status code {} and no JSON '
                    'data.'.format(
                        domain,
                        response.status_code),
                    level=lg.ERROR)
            else:
                save_to_cache(prepared_url, response_json)
                return response_json
            # deal with response satus_code here
            log('Server at {} returned status code {} and no JSON '
                'data.'.format(
                domain, response.status_code), level=lg.ERROR)
        else:
            return response_json


def download_bld_window(u_factor, shgc, vis_trans, oauth_key, tolerance=0.05,
                        extension='idf', output_folder=None):
    """Find window constructions corresponding to a combination of a u_factor,
    shgc and visible transmittance and download their idf file to disk. it is
    necessary to have an authentication key (see Info below).

    .. _Building_Component_Library: https://bcl.nrel.gov/user/register

    Args:
        u_factor (float or tuple): The center of glass u-factor. Pass a range of
            values by passing a tuple (from, to). If a tuple is passed,
            *tolerance* is ignored.
        shgc (float or tuple): The Solar Heat Gain Coefficient. Pass a range of
            values by passing a tuple (from, to). If a tuple is passed,
            *tolerance* is ignored.
        vis_trans (float or tuple): The Visible Transmittance. Pass a range of
            values by passing a tuple (from, to). If a tuple is passed,
            *tolerance* is ignored.
        oauth_key (str): the Building_Component_Library_ authentication key.
        tolerance (float): relative tolerance for the input values. Default is
            0.05 (5%).
        extension (str): specify the extension of the file to download.
            (default: 'idf')
        output_folder (str, optional): specify folder to save response data to.
            Defaults to settings.data_folder.

    Returns:
<<<<<<< HEAD
        (list of archetypal.IDF): a list of IDF files containing window objects
            matching the  parameters.
=======
        archetypal.IDF: a list of IDF files containing window objects
            matching the parameters.
>>>>>>> f915d7eb

    Note:
        An authentication key from NREL is required to download building
        components. Register at Building_Component_Library_
    """
    # check if one or multiple values
    if isinstance(u_factor, tuple):
        u_factor_dict = '[{} TO {}]'.format(u_factor[0], u_factor[1])
    else:
        # apply tolerance
        u_factor_dict = '[{} TO {}]'.format(u_factor * (1 - tolerance),
                                            u_factor * (1 + tolerance))
    if isinstance(shgc, tuple):
        shgc_dict = '[{} TO {}]'.format(shgc[0], shgc[1])
    else:
        # apply tolerance
        shgc_dict = '[{} TO {}]'.format(shgc * (1 - tolerance),
                                        shgc * (1 + tolerance))
    if isinstance(vis_trans, tuple):
        vis_trans_dict = '[{} TO {}]'.format(vis_trans[0], vis_trans[1])
    else:
        # apply tolerance
        vis_trans_dict = '[{} TO {}]'.format(vis_trans * (1 - tolerance),
                                             vis_trans * (1 + tolerance))

    data = {'keyword': 'Window',
            'format': 'json',
            'f[]': ['fs_a_Overall_U-factor:{}'.format(u_factor_dict),
                    'fs_a_VLT:{}'.format(vis_trans_dict),
                    'fs_a_SHGC:{}'.format(shgc_dict),
                    'sm_component_type:"Window"'],
            'oauth_consumer_key': oauth_key}
    response = nrel_bcl_api_request(data)

    if response['result']:
        log('found {} possible window component(s) matching '
            'the range {}'.format(len(response['result']), str(data['f[]'])))

    # download components
    uids = []
    for component in response['result']:
        uids.append(component['component']['uid'])
    url = 'https://bcl.nrel.gov/api/component/download?uids={}'.format(','
                                                                       ''.join(
        uids))
    # actual download with get()
    d_response = requests.get(url)

    if d_response.ok:
        # loop through files and extract the ones that match the extension
        # parameter
        results = []
        if output_folder is None:
            output_folder = settings.data_folder
        with zipfile.ZipFile(io.BytesIO(d_response.content)) as z:
            for info in z.infolist():
                if info.filename.endswith(extension):
                    z.extract(info, path=output_folder)
                    results.append(os.path.join(settings.data_folder,
                                                info.filename))
        return results
    else:
        return response['result']<|MERGE_RESOLUTION|>--- conflicted
+++ resolved
@@ -118,7 +118,6 @@
     How to format ``code_building``:
         Format the :attr:`code_building` string as such::
 
-<<<<<<< HEAD
     Args:
         code_building (str) : The building code string.
             ::
@@ -133,20 +132,6 @@
                  |  |  |______________________code_buildingsizeclass
                  |  |_________________________code_typologyregion
                  |____________________________code_country
-=======
-            "AT.MT.AB.02.Gen.ReEx.001.001"
-             |  |  |  |   |   |    |   |__code_variantnumber
-             |  |  |  |   |   |    |______code_num
-             |  |  |  |   |   |___________code_type
-             |  |  |  |   |_______________code_additional_parameter
-             |  |  |  |___________________code_construcionyearclass
-             |  |  |______________________code_buildingsizeclass
-             |  |_________________________code_typologyregion
-             |____________________________code_country
-
-    Args:
-        code_building (str): Whole building code. See How to format ``code_building``
->>>>>>> f915d7eb
         code_country (str): Country name or International Country Code (ISO
             3166-1-alpha-2 code). Input as 'France' will work equally as 'FR'.
         code_typologyregion (str): N for national; otherwise specific codes
@@ -680,13 +665,8 @@
             Defaults to settings.data_folder.
 
     Returns:
-<<<<<<< HEAD
         (list of archetypal.IDF): a list of IDF files containing window objects
             matching the  parameters.
-=======
-        archetypal.IDF: a list of IDF files containing window objects
-            matching the parameters.
->>>>>>> f915d7eb
 
     Note:
         An authentication key from NREL is required to download building
