--- conflicted
+++ resolved
@@ -46,10 +46,6 @@
 
     def run(self):
         """Wrapper around the Basement command line interface."""
-<<<<<<< HEAD
-        self.cancelled = False
-=======
->>>>>>> bbbe55f6
 
         # Move files into place
         self.epw = self.idf.epw.copy(self.run_dir / "in.epw").expand()
@@ -121,20 +117,9 @@
                 # Communicate callbacks
                 if self.cancelled:
                     self.msg_callback("Basement cancelled")
-<<<<<<< HEAD
-                    # self.cancelled_callback(self.std_out, self.std_err)
-                else:
-                    if self.p.returncode == 0:
-                        self.msg_callback(
-                            "Basement completed in {:,.2f} seconds".format(
-                                time.time() - start_time
-                            )
-                        )
-=======
                 else:
                     if self.p.returncode == 0:
                         self.msg_callback(f"Basement completed in {time.time() - start_time:,.2f} seconds")
->>>>>>> bbbe55f6
                         self.success_callback()
                         for line in stderr_lines:
                             self.msg_callback(line)
