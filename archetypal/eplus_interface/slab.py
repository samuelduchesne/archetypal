--- conflicted
+++ resolved
@@ -40,20 +40,11 @@
     @property
     def cmd(self):
         """Get the command."""
-<<<<<<< HEAD
-        # if platform is windows
-        return [self.slabexe]
-
-    def run(self):
-        """Wrapper around the Slab command line interface."""
-        self.cancelled = False
-=======
         cmd_path = Path(shutil.which("Slab", path=self.run_dir))
         return [str(cmd_path.name)]
 
     def run(self):
         """Wrapper around the Slab command line interface."""
->>>>>>> 189a853c
 
         # Move files into place
         self.epw = self.idf.epw.copy(self.run_dir / "in.epw").expand()
@@ -62,19 +53,7 @@
 
         # Get executable using shutil.which
         slab_exe = shutil.which("Slab", path=self.eplus_home)
-<<<<<<< HEAD
-        if slab_exe is None:
-            log(
-                f"The Slab program could not be found at '{self.eplus_home}'",
-                lg.WARNING,
-            )
-            return
-        else:
-            slab_exe = (self.eplus_home / slab_exe).expand()
-        self.slabexe = slab_exe
-=======
         self.slabexe = Path(slab_exe).copy(self.run_dir)
->>>>>>> 189a853c
         self.slabidd = (self.eplus_home / "SlabGHT.idd").copy(self.run_dir)
         self.outfile = self.idf.name
 
@@ -85,58 +64,6 @@
             return
 
         # Run Slab Program
-<<<<<<< HEAD
-        with logging_redirect_tqdm(loggers=[lg.getLogger("archetypal")]):
-            with tqdm(
-                unit_scale=True,
-                miniters=1,
-                desc=f"{self.slabexe} #{self.idf.position}-{self.idf.name}",
-                position=self.idf.position,
-            ) as progress:
-                self.p = subprocess.Popen(
-                    self.cmd,
-                    stdout=subprocess.PIPE,
-                    stderr=subprocess.PIPE,
-                    shell=False,
-                    cwd=self.run_dir,
-                )
-                start_time = time.time()
-                self.msg_callback("Begin Slab Temperature Calculation processing . . .")
-
-                # Read stdout line by line
-                for line in iter(self.p.stdout.readline, b""):
-                    decoded_line = line.decode("utf-8").strip()
-                    self.msg_callback(decoded_line)
-                    progress.update()
-
-                # Process stderr after stdout is fully read
-                stderr = self.p.stderr.read()
-                stderr_lines = stderr.decode("utf-8").splitlines()
-
-                # We explicitly close stdout
-                self.p.stdout.close()
-
-                # Wait for process to complete
-                self.p.wait()
-
-                # Communicate callbacks
-                if self.cancelled:
-                    self.msg_callback("Slab cancelled")
-                else:
-                    if self.p.returncode == 0:
-                        self.msg_callback(
-                            "Slab completed in {:,.2f} seconds".format(
-                                time.time() - start_time
-                            )
-                        )
-                        self.success_callback()
-                        for line in stderr_lines:
-                            self.msg_callback(line)
-                    else:
-                        self.msg_callback("Slab failed", level=lg.ERROR)
-                        self.msg_callback("\n".join(stderr_lines), level=lg.ERROR)
-                        self.failure_callback()
-=======
         self.p = subprocess.Popen(
             self.cmd,
             stdout=subprocess.PIPE,
@@ -178,7 +105,6 @@
                 self.msg_callback("Slab failed", level=lg.ERROR)
                 self.msg_callback("\n".join(stderr_lines), level=lg.ERROR)
                 self.failure_callback()
->>>>>>> 189a853c
 
     def msg_callback(self, *args, **kwargs):
         """Pass message to logger."""
@@ -188,14 +114,6 @@
         """Parse surface temperature and append to IDF file."""
         for temp_schedule in self.run_dir.glob("SLABSurfaceTemps*"):
             if temp_schedule.exists():
-<<<<<<< HEAD
-                slab_models = self.idf.__class__(
-                    StringIO(open(temp_schedule, "r").read()),
-                    file_version=self.idf.file_version,
-                    as_version=self.idf.as_version,
-                    prep_outputs=False,
-                )
-=======
                 with open(temp_schedule) as f:
                     slab_models = self.idf.__class__(
                         StringIO(f.read()),
@@ -203,7 +121,6 @@
                         as_version=self.idf.as_version,
                         prep_outputs=False,
                     )
->>>>>>> 189a853c
                 # Loop on all objects and using self.newidfobject
                 added_objects = []
                 for sequence in slab_models.idfobjects.values():
@@ -211,13 +128,7 @@
                         for obj in sequence:
                             data = obj.to_dict()
                             key = data.pop("key")
-<<<<<<< HEAD
-                            added_objects.append(
-                                self.idf.newidfobject(key=key.upper(), **data)
-                            )
-=======
                             added_objects.append(self.idf.newidfobject(key=key.upper(), **data))
->>>>>>> 189a853c
                 del slab_models  # remove loaded_string model
             else:
                 self.msg_callback("No SLABSurfaceTemps.txt file found.", level=lg.ERROR)
