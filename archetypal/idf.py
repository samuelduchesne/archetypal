################################################################################
# Module: idf.py
# Description: Various functions for processing of EnergyPlus models and
#              retrieving results in different forms
# License: MIT, see full license in LICENSE.txt
# Web: https://github.com/samuelduchesne/archetypal
################################################################################

import datetime
import glob
import hashlib
import logging as lg
import os
import time
from subprocess import CalledProcessError
from subprocess import check_call

# import eppy.modeleditor
import eppy
import pandas as pd
from archetypal import IDF
from archetypal import settings
from archetypal.utils import log, cd, EnergyPlusProcessError
from eppy.EPlusInterfaceFunctions import parse_idd
from eppy.easyopen import getiddfile
from eppy.runner.run_functions import run, paths_from_version

try:
    import multiprocessing as mp
except ImportError:
    pass


def object_from_idfs(idfs, ep_object, first_occurrence_only=False,
                     processors=1):
    """Takes a list of parsed IDF objects and a single ep_object and returns
    a DataFrame.

    Args:
        idfs (list of dict of IDF): List or Dict of IDF objects
        ep_object (str): EnergyPlus object eg. 'WINDOWMATERIAL:GAS' as a
            string. **Most be in all caps.**
        first_occurrence_only (bool, optional): if true, returns only the
            first occurence of the object
        processors (int, optional): specify how many processors to use for a
            parallel run

    Returns:
        pandas.DataFrame: A DataFrame

    """
    if not isinstance(idfs, (list, dict)):
        idfs = [idfs]
    container = []
    start_time = time.time()
    log('Parsing {1} objects for {0} idf files...'.format(len(idfs), ep_object))
    if isinstance(idfs, dict):
        try:
            if processors == 1:
                raise Exception('Loading objects sequentially...')
            log('Loading objects in parallel...')
            # Loading objects in parallel is actually slower at the moment,
            # so we raise an Exception
            runs = [[idf, ep_object] for idfname, idf in idfs.items()]
            import concurrent.futures
            with concurrent.futures.ProcessPoolExecutor(
                    max_workers=processors) as executor:
                container = {idfname: result for (idfname, idf), result in
                             zip(idfs.items(), executor.map(
                                 object_from_idf_pool, runs))}
        except Exception as e:
            # multiprocessing not present so pass the jobs one at a time
            log('{}'.format(e))
            container = {}
            for key, idf in idfs.items():
                # Load objects from IDF files and concatenate
                this_frame = object_from_idf(idf, ep_object)
                container[key] = this_frame

        # If keys given, construct hierarchical index using the passed keys
        # as the outermost level
        this_frame = pd.concat(container, names=['Archetype', '$id'], sort=True)
        this_frame.reset_index(inplace=True)
        this_frame.drop(columns='$id', inplace=True)
    else:
        for idf in idfs:
            # Load objects from IDF files and concatenate
            this_frame = object_from_idf(idf, ep_object)
            container.append(this_frame)
        # Concat the list of DataFrames
        this_frame = pd.concat(container)

    if first_occurrence_only:
        this_frame = this_frame.groupby('Name').first()
    this_frame.reset_index(inplace=True)
    this_frame.index.rename('$id', inplace=True)
    log('Parsed {} {} object(s) in {} idf file(s) in {:,.2f} seconds'.format(
        len(this_frame), ep_object, len(idfs),
        time.time() - start_time))
    return this_frame


def object_from_idf_pool(args):
    """Wrapper for :py:func:`object_from_idf` to use in parallel calls

    Args:
        args (list): List of arguments to pass to :func:`object_from_idf`

    Returns:
        list: A list of DataFrames

    """
    return object_from_idf(args[0], args[1])


def object_from_idf(idf, ep_object):
    """Takes one parsed IDF object and a single ep_object and returns a
    DataFrame.

    Args:
        idf (eppy.modeleditor.IDF): a parsed eppy object
        ep_object (str): EnergyPlus object eg. 'WINDOWMATERIAL:GAS' as a
            string. **Most be in all caps.**

    Returns:
        pandas.DataFrame: A DataFrame. Returns an empty DataFrame if
            ep_object is not found in file.

    """
    try:
        df = pd.concat(
            [pd.DataFrame(
                obj.fieldvalues, index=obj.fieldnames[0:len(obj.fieldvalues)]).T
             for obj in
             idf.idfobjects[ep_object]],
            ignore_index=True, sort=False)
    except ValueError:
        log(
            'ValueError: EP object "{}" does not exist in frame for idf "{}. '
            'Returning empty DataFrame"'.format(
                ep_object, idf.idfname), lg.WARNING)
        return pd.DataFrame({ep_object: []})
    else:
        return df


def load_idf(eplus_files, idd_filename=None, as_dict=True, processors=1):
    """Returns a list (or a dict) of parsed IDF objects. If
    *archetypal.settings.use_cache* is true, then the idf objects are
    loaded from cache.

    Args:
        eplus_files (str or list of str): path of the idf file. If a list is
        passed, a list of eppy.modeleditor.IDF objects will be
            returned, unless as_dict=True.
        idd_filename (str, optional): name of the EnergyPlus IDD file. If
        None, the function tries to find it.
        as_dict (bool, optional): if true, returns a dict with the idf
        filename as keys instead of a list.
        processors (int, optional): specify how many processors to use for a
        parallel run

    Returns:
        list of dict: The parsed IDF objects

    """
    # Check weather to use MacOs or Windows location
    if isinstance(eplus_files, str):
        eplus_files = [eplus_files]

    # Determine version of idf file by reading the text file
    if idd_filename is None:
        idd_filename = {
            os.path.basename(file): getiddfile(get_idf_version(file))
            for file in eplus_files
        }
    else:
        idd_filename = {
            os.path.basename(file): idd_filename
            for file in eplus_files
        }

    # determine processors
    if processors < 0:
        processors = min(len(eplus_files), mp.cpu_count())
    log('Function calls unsing {} processors'.format(processors))

    processed_cache = {os.path.basename(eplus_file): eplus_file
                       for eplus_file in eplus_files}

    idfs = parallel_process(processed_cache, load_idf_object_from_cache,
                            processors, use_kwargs=False)

    # Try loading IDF objects from pickled cache first
    dirnames = [os.path.dirname(path) for path in eplus_files]
    start_time = time.time()

    objects_found = {k: v for k, v in idfs.items() if v is not None}
    objects_not_found = [k for k, v in idfs.items() if v is None]
    if not objects_not_found:
        # if objects_not_found not empty, return the ones we actually did
        # find and pass the other ones
        log('Eppy load from cache completed in {:,.2f} seconds\n'.format(
            time.time() - start_time))
        if as_dict:
            return objects_found
        else:
            return list(objects_found.values())
    else:
        # Else, run eppy to load the idf objects
        eplus_files = [os.path.join(os.path.relpath(dir), run) for dir, run in
                       zip(dirnames, objects_not_found)]
        # runs = []
        runs = {os.path.basename(file): {'file': file,
                                         'idd_filename': idd_filename[
                                             os.path.basename(file)]}
                for file in eplus_files}
        idfs = parallel_process(runs, eppy_load, processors, use_kwargs=True)

        if as_dict:
            return idfs
        return list(idfs.values())


def eppy_load_pool(args):
    """Wrapper arround :py:func:`eppy_load` for parallel pools

    Args:
        args (list): list of arguments to pass to :py:func:`eppy_load`

    Returns:
        eppy.modeleditor.IDF: IDF object
    """
    return eppy_load(args[0], args[1])


def eppy_load(file, idd_filename):
    """Uses package eppy to parse an idf file. Will also try to upgrade the
    idf file using the EnergyPlus Transition
    executables.

    Args:
        file (str): path of the idf file
        idd_filename: path of the EnergyPlus IDD file

    Returns:
        eppy.modeleditor.IDF: IDF object

    """
    cache_filename = hash_file(file)
    # Initiate an eppy.modeleditor.IDF object
    idf_object = None
    IDF.setiddname(idd_filename, testing=True)
    while idf_object is None:
        try:
            idf_object = IDF(file)
            # Check version of IDF file against version of IDD file
            idf_version = idf_object.idfobjects['VERSION'][
                0].Version_Identifier
            idd_version = '{}.{}'.format(idf_object.idd_version[0],
                                         idf_object.idd_version[1])

            if idf_version == idd_version:
                # if the versions fit, great!
                log('The version of the IDF file "{}",\n\t'
                    'version "{}", matched the version of EnergyPlus {},'
                    '\n\tversion "{}", used to parse it.'.format(
                    os.path.basename(file),
                    idf_version,
                    idf_object.getiddname(),
                    idd_version),
                    level=lg.DEBUG)
            else:
                # if they don't fit, upgrade file
                upgrade_idf(file)
                idd_filename = getiddfile(get_idf_version(file))
                IDF.iddname = idd_filename
        # An error could occur if the iddname is not found on the system. Try
        # to upgrade the idf file
        except Exception as e:
            log('{}'.format(e))
            log('Trying to upgrade the file instead...')
            # Try to upgrade the file
            upgrade_idf(file)
            # Get idd file for newly created and upgraded idf file
            idd_filename = getiddfile(get_idf_version(file))
            IDF.iddname = idd_filename
        else:
            # when parsing is complete, save it to disk, then return object
            save_idf_object_to_cache(idf_object, idf_object.idfname,
                                     cache_filename)
    return idf_object


def save_idf_object_to_cache(idf_object, idf_file, cache_filename=None,
                             how=None):
    """Saves the object to disk. Essentially uses the pickling functions of
    python.

    Args:
        cache_filename:
        idf_object (eppy.modeleditor.IDF): an eppy IDF object
        idf_file (str): file path of idf file
        how (str, optional): How the pickling is done. Choices are 'json' or
            'pickle'. json dump doen't quite work yet. 'pickle' will save to a
            gzip'ed file instead of a regular binary file (.dat).

    Returns:
        None

    Todo:
        * Json dump does not work yet.
    """
    # upper() can't take NoneType as input.
    if how is None:
        how = ''
    # The main function
    if settings.use_cache:
        if cache_filename is None:
            cache_filename = hash_file(idf_file)
        cache_dir = os.path.join(settings.cache_folder, cache_filename)

        # create the folder on the disk if it doesn't already exist
        if not os.path.exists(cache_dir):
            os.makedirs(cache_dir)

        if how.upper() == 'JSON':
            cache_fullpath_filename = os.path.join(settings.cache_folder,
                                                   cache_filename,
                                                   os.extsep.join([
                                                       cache_filename + 'idfs',
                                                       'json']))
            import gzip, json
            with open(cache_fullpath_filename, 'w') as file_handle:
                json.dump({key: value.__dict__ for key, value in
                           idf_object.idfobjects.items()},
                          file_handle,
                          sort_keys=True, indent=4, check_circular=True)

        elif how.upper() == 'PICKLE':
            # create pickle and dump
            cache_fullpath_filename = os.path.join(settings.cache_folder,
                                                   cache_filename,
                                                   os.extsep.join([
                                                       cache_filename + 'idfs',
                                                       'gzip']))
            import gzip
            try:
                import cPickle as pickle
            except ImportError:
                import pickle
            start_time = time.time()
            with gzip.GzipFile(cache_fullpath_filename, 'wb') as file_handle:
                pickle.dump(idf_object, file_handle, protocol=0)
            log('Saved pickle to file in {:,.2f} seconds'.format(
                time.time() - start_time))

        else:
            cache_fullpath_filename = os.path.join(settings.cache_folder,
                                                   cache_filename,
                                                   os.extsep.join([
                                                       cache_filename + 'idfs',
                                                       'dat']))
            try:
                import cPickle as pickle
            except ImportError:
                import pickle
            start_time = time.time()
            with open(cache_fullpath_filename, 'wb') as file_handle:
                pickle.dump(idf_object, file_handle, protocol=-1)
            log('Saved pickle to file in {:,.2f} seconds'.format(
                time.time() - start_time))


def load_idf_object_from_cache(idf_file, how=None):
    """Load an idf instance from cache

    Args:
        idf_file (str): path to the idf file
        how (str, optional): How the pickling is done. Choices are 'json' or
            'pickle'. json dump doen't quite work yet. 'pickle' will load from a
            gzip'ed file instead of a regular binary file (.dat).

    Returns:
        None
    """
    # upper() can't tahe NoneType as input.
    if how is None:
        how = ''
    # The main function
    if settings.use_cache:
        cache_filename = hash_file(idf_file)
        if how.upper() == 'JSON':
            cache_fullpath_filename = os.path.join(settings.cache_folder,
                                                   cache_filename,
                                                   os.extsep.join([
                                                       cache_filename + 'idfs',
                                                       'json']))
            import json
            try:
                import cPickle as pickle
            except ImportError:
                import pickle
            start_time = time.time()
            if os.path.isfile(cache_fullpath_filename):
                with open(cache_fullpath_filename, 'rb') as file_handle:
                    idf = json.load(file_handle)
                log('Loaded "{}" from pickled file in {:,.2f} seconds'.format(
                    os.path.basename(idf_file), time.time() -
                                                start_time))
                return idf

        elif how.upper() == 'PICKLE':
            cache_fullpath_filename = os.path.join(settings.cache_folder,
                                                   cache_filename,
                                                   os.extsep.join([
                                                       cache_filename + 'idfs',
                                                       'gzip']))
            import gzip
            try:
                import cPickle as pickle
            except ImportError:
                import pickle
            start_time = time.time()
            if os.path.isfile(cache_fullpath_filename):
                with gzip.GzipFile(cache_fullpath_filename,
                                   'rb') as file_handle:
                    idf = pickle.load(file_handle)
                log('Loaded "{}" from pickled file in {:,.2f} seconds'.format(
                    os.path.basename(idf_file), time.time() -
                                                start_time))
                return idf
        else:
            cache_fullpath_filename = os.path.join(settings.cache_folder,
                                                   cache_filename,
                                                   os.extsep.join([
                                                       cache_filename + 'idfs',
                                                       'dat']))
            try:
                import cPickle as pickle
            except ImportError:
                import pickle
            start_time = time.time()
            if os.path.isfile(cache_fullpath_filename):
                with open(cache_fullpath_filename, 'rb') as file_handle:
                    idf = pickle.load(file_handle)
                if idf.iddname is None:
                    idf.setiddname(getiddfile(idf.model.dt['VERSION'][0][1]))
                    idf.read()
                log('Loaded "{}" from pickled file in {:,.2f} seconds'.format(
                    os.path.basename(idf_file), time.time() - start_time))
                return idf


def prepare_outputs(eplus_file, outputs=None, idd_filename=None):
    """Add additional epobjects to the idf file. Users can pass in an outputs

    Args:
        eplus_file:
        outputs (bool or list):

    Examples:
        >>> objects = [{'ep_object':'OUTPUT:DIAGNOSTICS',
        >>>             'kwargs':{'Key_1':'DisplayUnusedSchedules'}}]
        >>> prepare_outputs(eplus_file, outputs=objects)

    """

    log('first, loading the idf file')
    idf = load_idf(eplus_file, idd_filename=idd_filename, as_dict=False)[0]
    eplus_finename = os.path.basename(eplus_file)
    idf = {eplus_finename: idf}

    if isinstance(outputs, list):
        for output in outputs:
            idf[eplus_finename].add_object(output['ep_object'], **output[
                'kwargs'])

    # SummaryReports
    idf[eplus_finename].add_object('Output:Table:SummaryReports'.upper(),
                                   Report_1_Name='AllSummary')

    # SQL output
    idf[eplus_finename].add_object('Output:SQLite'.upper(),
                                   Option_Type='SimpleAndTabular')

    # Output variables
    idf[eplus_finename].add_object('Output:Variable'.upper(),
                                   Variable_Name='Air System Total Heating '
                                                 'Energy',
                                   Reporting_Frequency='hourly')
    idf[eplus_finename].add_object('Output:Variable'.upper(),
                                   Variable_Name='Air System Total Cooling '
                                                 'Energy',
                                   Reporting_Frequency='hourly')

    # Output meters
    idf[eplus_finename].add_object('OUTPUT:METER',
                                   Key_Name='HeatRejection:EnergyTransfer',
                                   Reporting_Frequency='hourly')
    idf[eplus_finename].add_object('OUTPUT:METER',
                                   Key_Name='Heating:EnergyTransfer',
                                   Reporting_Frequency='hourly')
    idf[eplus_finename].add_object('OUTPUT:METER',
                                   Key_Name='Cooling:EnergyTransfer',
                                   Reporting_Frequency='hourly')
    idf[eplus_finename].add_object('OUTPUT:METER',
                                   Key_Name='Heating:DistrictHeating',
                                   Reporting_Frequency='hourly')
    idf[eplus_finename].add_object('OUTPUT:METER',
                                   Key_Name='Heating:Electricity',
                                   Reporting_Frequency='hourly')
    idf[eplus_finename].add_object('OUTPUT:METER',
                                   Key_Name='Heating:Gas',
                                   Reporting_Frequency='hourly')
    idf[eplus_finename].add_object('OUTPUT:METER',
                                   Key_Name='Cooling:DistrictCooling',
                                   Reporting_Frequency='hourly')
    idf[eplus_finename].add_object('OUTPUT:METER',
                                   Key_Name='Cooling:Electricity',
                                   Reporting_Frequency='hourly')
    idf[eplus_finename].add_object('OUTPUT:METER',
                                   Key_Name='Cooling:Gas',
                                   Reporting_Frequency='hourly')


def cache_runargs(eplus_file, runargs):
    import json
    output_directory = runargs['output_directory']

    runargs.update({'run_time': datetime.datetime.now().isoformat()})
    runargs.update({'idf_file': eplus_file})
    with open(os.path.join(output_directory, 'runargs.json'), 'w') as fp:
        json.dump(runargs, fp, sort_keys=True, indent=4)


def run_eplus(eplus_files, weather_file, output_folder=None, ep_version=None,
              output_report=None, processors=-1,
              prep_outputs=False, **kwargs):
    """Run an energy plus file and returns the SummaryReports Tables in a list
    of [(title, table), .....]

    Args:
        eplus_files (str or list): path to the idf file(s). Can be a list of
            strings or simply a string weather_file (str): path to the weather
            file
        weather_file (str): path to the EPW weather file
        output_folder (str, optional): path to the output folder. Will default
            to the settings.cache_folder.
        ep_version (str, optional): EnergyPlus version to use, eg: 8.9
        output_report: 'htm' or 'sql'.
        processors (int, optional): specify how many processors to use for a
            parallel run
        prep_outputs (bool or list, optional): if true, meters and variable
            outputs will be appended to the idf files. see
            :func:`prepare_outputs`
        **kwargs: keyword arguments to pass to other functions (see below)

    Returns:
        dict: dict of [(title, table), .....]

    Keyword Args:
        annual (bool): If True then force annual simulation (default: False)
        design_day (bool): Force design-day-only simulation (default: False)
        epmacro (bool): Run EPMacro prior to simulation (default: False)
        expandobjects (bool): Run ExpandObjects prior to simulation (default:
        False)
        readvars (bool): Run ReadVarsESO after simulation (default: False)
        output_prefix (str): Prefix for output file names
        verbose (str):
        idf : str
        output_suffix (str, optional): Suffix style for output file names
            (default: L)
                L: Legacy (e.g., eplustbl.csv)
                C: Capital (e.g., eplusTable.csv)
                D: Dash (e.g., eplus-table.csv)
        version (bool, optional): Display version information (default: False)
        verbose (str): Set verbosity of runtime messages (default: v)
            v: verbose
            q: quiet
    """
    if os.path.isfile(weather_file):
        pass
    else:
        raise FileNotFoundError('Could not find weather file: {}'.format(
            weather_file))
    if isinstance(eplus_files, str):
        # Treat str as an array
        eplus_files = [eplus_files]

    # use absolute paths
    for i, file in enumerate(eplus_files):
        eplus_files[i] = os.path.abspath(file)

    # determine processors
    if processors < 0:
        processors = min(len(eplus_files), mp.cpu_count())
    log('run_eplus() is using {} processors'.format(processors))

    # <editor-fold desc="Try to get cached results">
    processed_cache = []
    for eplus_file in eplus_files:
        # list arguments needed for cache retrieve function
        processed_cache.append([eplus_file, output_report, kwargs])
    try:
        start_time = time.time()
        # array = (eplus_file, output_report='sql', kwargs=None)
        future_run = {os.path.basename(idf): {'eplus_file': idf,
                                              'output_report':
                                                  output_report,
                                              **kwargs}
                      for idf, output_report, kwargs in processed_cache
                      }
        cached_run_results = parallel_process(future_run, get_from_cache,
                                              processors)

        if not all(v is None for v in cached_run_results.values()):
            # if not all cached results are none, at least one is found
            log('Succesfully parsed cached results in '
                'parallel in {:,.2f} seconds'.format(time.time() -
                                                     start_time))
    except Exception as e:
        # catch other exceptions that could occur
        raise Exception('{}'.format(e))

    # If all runs are found, simply return it
    runs_found = {k: v for k, v in cached_run_results.items() if v is not None}
    runs_not_found = [k for k, v in cached_run_results.items() if v is None]

    if not runs_not_found:
        # If we found these runs in the cache, just return them instead of
        # making a new eplus calls
        return runs_found

    # </editor-fold>

    output_prefixes = {}
    for file in eplus_files:
        output_prefixes[file] = hash_file(file, kwargs)

    # Determine version of idf file by reading the text file
    if ep_version is None:
        versionids = {
            os.path.basename(eplus_file): get_idf_version(eplus_file)
            for eplus_file in eplus_files
        }
        idd_filename = {
            os.path.basename(eplus_file): getiddfile(
                get_idf_version(eplus_file))
            for eplus_file in eplus_files
        }
    else:
        versionids = {
            os.path.basename(eplus_file): str(ep_version)
            for eplus_file in eplus_files
        }
        idd_filename = {
            os.path.basename(eplus_file): getiddfile(ep_version)
            for eplus_file in eplus_files
        }

    # <editor-fold desc="Upgrade the file version if needed">
    runs = {os.path.basename(eplus_file): eplus_file
            for eplus_file in eplus_files}
    parallel_process(runs, upgrade_idf, processors, use_kwargs=False)
    for eplus_file in eplus_files:
        # update the versionid of the file
        versionids[os.path.basename(eplus_file)] = get_idf_version(
            eplus_file, doted=True)
        idd_filename[os.path.basename(eplus_file)] = getiddfile(
            get_idf_version(eplus_file, doted=True))
    # </editor-fold>

    # Output folder check
    if not output_folder:
        output_folder = os.path.abspath(settings.cache_folder)
    # create the folder on the disk if it doesn't already exist
    if not os.path.exists(output_folder):
        os.makedirs(output_folder)
    log('Output folder set to {}'.format(output_folder))

    # Create a {filename: dirname} dict
    dirnames = {os.path.basename(path): os.path.dirname(path)
                for path in eplus_files}

    # Prepare outputs e.g. sql table
    if prep_outputs:
        # Check if idf file has necessary objects (eg specific outputs)
        parallel_process(
            in_dict={os.path.basename(eplus_file): {'eplus_file': eplus_file,
                                                    'outputs': prep_outputs,
                                                    'idd_filename':
                                                        idd_filename[
                                                            os.path.basename(
                                                                eplus_file)]}
                     for eplus_file in eplus_files},
            function=prepare_outputs,
            use_kwargs=True,
            processors=processors)

    if runs_not_found:
        # continue with simulation of other files
        log('no cached results for {} run(s). Running Eplus for {} out '
            'of {} file(s)'.format(len(runs_not_found),
                                   len(runs_not_found),
                                   len(eplus_files)))
        # list of files that need to be run
        rerun_files = [os.path.join(dirnames[run_i], run_i) for run_i in
                       runs_not_found]

        start_time = time.time()

        from shutil import copyfile
        processed_runs = {}
        for eplus_file in rerun_files:
            # hash the eplus_file (to make shorter than the often extremely
            # long name)
            filename_prefix = kwargs.get('output_prefix',
                                         output_prefixes[eplus_file])

            epw = os.path.abspath(weather_file)

            runargs = {'output_directory': os.path.join(output_folder,
                                                        filename_prefix),
                       'ep_version': versionids[os.path.basename(eplus_file)],
                       'output_prefix': filename_prefix,
                       'idd': idd_filename[os.path.basename(eplus_file)]}
            runargs.update(kwargs)

            idf_path = os.path.abspath(eplus_file)
            # TODO Should copy idf somewhere else before running; [Partly
            #  Fixed]
            processed_runs[os.path.basename(idf_path)] = {'idf': idf_path,
                                                          'weather': epw,
                                                          'verbose': 'q',
                                                          **runargs
                                                          }

            # Put a copy of the file in its cache folder and save runargs
            if not os.path.isfile(os.path.join(runargs['output_directory'],
                                               os.path.basename(eplus_file))):
                if not os.path.isdir(os.path.join(runargs['output_directory'])):
                    os.mkdir(runargs['output_directory'])
                copyfile(eplus_file, os.path.join(runargs['output_directory'],
                                                  os.path.basename(eplus_file)))
                cache_runargs(eplus_file, runargs.copy())
        log('Running EnergyPlus...')

        # We run the EnergyPlus Simulation
        parallel_process(processed_runs, multirunner, processors)

        log('Completed EnergyPlus in {:,.2f} seconds'.format(
            time.time() - start_time))

        # Return summary DataFrames
        runs = {os.path.basename(eplus_file):
                    {'eplus_file': eplus_file,
                     'output_folder': output_folder,
                     'output_report': output_report,
                     'filename_prefix': output_prefixes[eplus_file],
                     **kwargs}
                for eplus_file in rerun_files}
        reruns = parallel_process(runs, get_report, processors,
                                  use_kwargs=True)
        cached_run_results.update(reruns)
        return cached_run_results


def multirunner(**kwargs):
    """Wrapper for :func:`eppy.runner.run_functions.run` to be used when
    running IDF and EPW runs in parallel.

    Args:
        kwargs (dict): A dict made up of run() arguments.

    """
    try:
        run(**kwargs)
    except TypeError as e:
        log('{}'.format(e), lg.ERROR)
        raise TypeError('{}'.format(e))
    except CalledProcessError as e:
        # Get error file
        log('{}'.format(e), lg.ERROR)

        error_filename = os.path.join(kwargs['output_directory'],
                                      kwargs['output_prefix'] + 'out.err')
        if os.path.isfile(error_filename):
            with open(error_filename, 'r') as fin:
                log('\nError File for "{}" begins here...\n'.format(
                    os.path.basename(kwargs['idf'])), lg.ERROR)
                log(fin.read(), lg.ERROR)
                log('Error File for "{}" ends here...\n'.format(
                    os.path.basename(kwargs['idf'])), lg.ERROR)
            with open(error_filename, 'r') as stderr:
                raise EnergyPlusProcessError(cmd=e.cmd,
                                             idf=os.path.basename(
                                                 kwargs['idf']),
                                             stderr=stderr.read())
        else:
            log('Could not find error file', lg.ERROR)


def parallel_process(in_dict, function, processors, use_kwargs=True):
    """A parallel version of the map function with a progress bar.

    Args:
        in_dict (dict-like): A dictionary to iterate over.
        function (function): A python function to apply to the elements of
            in_dict
        processors (int): The number of cores to use
        use_kwargs (bool): If True, pass the kwargs as arguments to `function`.

    Returns:
        [function(array[0]), function(array[1]), ...]

    """
    from tqdm import tqdm
    from concurrent.futures import ProcessPoolExecutor, as_completed

    if processors == 1:
        kwargs = {
            'desc': function.__name__,
            'total': len(in_dict),
            'unit': 'runs',
            'unit_scale': True,
            'leave': True
        }
        if use_kwargs:
            futures = {a: function(**in_dict[a]) for a in tqdm(in_dict,
                                                               **kwargs)}
        else:
            futures = {a: function(in_dict[a]) for a in tqdm(in_dict,
                                                             **kwargs)}
    else:
        with ProcessPoolExecutor(max_workers=processors) as pool:
            if use_kwargs:
                futures = {pool.submit(function, **in_dict[a]): a for a in
                           in_dict}
            else:
                futures = {pool.submit(function, in_dict[a]): a for a in
                           in_dict}

            kwargs = {
                'desc': function.__name__,
                'total': len(futures),
                'unit': 'runs',
                'unit_scale': True,
                'leave': True
            }

            # Print out the progress as tasks complete
            for f in tqdm(as_completed(futures), **kwargs):
                pass
    out = {}
    # Get the results from the futures.
    for key in futures:
        try:
            if processors > 1:
                out[futures[key]] = key.result()
            else:
                out[key] = futures[key]
        except Exception as e:
            out[futures[key]] = e
    return out


def hash_file(eplus_file, kwargs=None):
    """Simple function to hash a file and return it as a string.
    Will also hash the :py:func:`eppy.runner.run_functions.run()` arguments
    so that correct results are returned
    when different run arguments are used

    Args:
        eplus_file (str): path of the idf file
        **kwargs: keywords to pass to the hasher

    Returns:
        str: The digest value as a string of hexadecimal digits

    Todo:
        Hashing should include the external files used an idf file. For
        example, if a model
        uses a csv file as an input and that file changes, the hashing will
        currently not pickup that change. This
        could result in loading old results without the user knowing.
    """
    hasher = hashlib.md5()
    with open(eplus_file, 'rb') as afile:
        buf = afile.read()
        hasher.update(buf)
        hasher.update(
            kwargs.__str__().encode('utf-8'))  # Hashing the kwargs as well
    return hasher.hexdigest()


def get_report(eplus_file, output_folder=None, output_report='sql',
               filename_prefix=None, **kwargs):
    """Returns the specified report format (html or sql)

    Args:
        filename_prefix:
        eplus_file (str): path of the idf file
        output_folder (str, optional): path to the output folder. Will
            default to the settings.cache_folder.
        output_report: 'html' or 'sql'
        **kwargs: keyword arguments to pass to hasher.

    Returns:
        dict: a dict of DataFrames

    """
    # Hash the idf file with any kwargs used in the function
    if filename_prefix is None:
        filename_prefix = hash_file(eplus_file, kwargs)
    if output_report is None:
        return None
    elif 'htm' in output_report.lower():
        # Get the html report
        fullpath_filename = os.path.join(output_folder, filename_prefix,
                                         os.extsep.join(
                                             [filename_prefix + 'tbl', 'htm']))
        if os.path.isfile(fullpath_filename):
            return get_html_report(fullpath_filename)
        else:
            raise FileNotFoundError(
                'File "{}" does not exist'.format(fullpath_filename))

    elif 'sql' in output_report.lower():
        # Get the sql report
        fullpath_filename = os.path.join(output_folder, filename_prefix,
                                         os.extsep.join(
                                             [filename_prefix + 'out', 'sql']))
        if os.path.isfile(fullpath_filename):
            return get_sqlite_report(fullpath_filename)
        else:
            raise FileNotFoundError(
                'File "{}" does not exist'.format(fullpath_filename))
    else:
        return None


def get_from_cache(eplus_file, output_report='sql', **kwargs):
    """Retrieve a EPlus Tabulated Summary run result from the cache

    Args:
        eplus_file (str): the path of the eplus file
        output_report: 'html' or 'sql'
        **kwargs: keyword arguments to pass to other functions.

    Returns:
        dict: dict of DataFrames
    """
    if settings.use_cache:
        # determine the filename by hashing the eplus_file
        cache_filename_prefix = hash_file(eplus_file, kwargs)
        if output_report is None:
            return None
        elif 'htm' in output_report.lower():
            # Get the html report
            cache_fullpath_filename = os.path.join(settings.cache_folder,
                                                   cache_filename_prefix,
                                                   os.extsep.join([
                                                       cache_filename_prefix
                                                       + 'tbl',
                                                       'htm']))
            if os.path.isfile(cache_fullpath_filename):
                return get_html_report(cache_fullpath_filename)

        elif 'sql' in output_report.lower():
            # get the SQL report
            cache_fullpath_filename = os.path.join(settings.cache_folder,
                                                   cache_filename_prefix,
                                                   os.extsep.join([
                                                       cache_filename_prefix
                                                       + 'out',
                                                       'sql']))
            if os.path.isfile(cache_fullpath_filename):
                # get reports from passed-in report names or from
                # settings.available_sqlite_tables if None are given
                return get_sqlite_report(cache_fullpath_filename,
                                         kwargs.get('report_tables',
                                                    settings.available_sqlite_tables))


def get_html_report(report_fullpath):
    """Parses the html Summary Report for each tables into a dictionary of
    DataFrames

    Args:
        report_fullpath (str): full path to the report file

    Returns:
        dict: dict of {title : table <DataFrame>,...}

    """
    from eppy.results import \
        readhtml  # the eppy module with functions to read the html
    with open(report_fullpath, 'r', encoding='utf-8') as cache_file:
        filehandle = cache_file.read()  # get a file handle to the html file

        cached_tbl = readhtml.titletable(
            filehandle)  # get a file handle to the html file

        log('Retrieved response from cache file "{}"'.format(
            report_fullpath))
        return summary_reports_to_dataframes(cached_tbl)


def summary_reports_to_dataframes(reports_list):
    """Converts a list of [(title, table),...] to a dict of {title: table
    <DataFrame>}. Duplicate keys must have their own unique names in the output
    dict.

    Args:
        reports_list (list): a list of [(title, table),...]

    Returns:
        dict: a dict of {title: table <DataFrame>}

    """
    results_dict = {}
    for table in reports_list:
        key = str(table[0])
        if key in results_dict:  # Check if key is already exists in
            # dictionary and give it a new name
            key = key + '_'
        df = pd.DataFrame(table[1])
        df = df.rename(columns=df.iloc[0]).drop(df.index[0])
        results_dict[key] = df
    return results_dict


def get_sqlite_report(report_file, report_tables=None):
    """Connects to the EnergyPlus SQL output file and retreives all tables

    Args:
        report_file (str): path of report file
        report_tables (list, optional): list of report table names to retreive.
        Defaults to settings.available_sqlite_tables

    Returns:
        dict: dict of DataFrames

    """
    # set list of report tables
    if not report_tables:
        report_tables = settings.available_sqlite_tables

    # if file exists, parse it with pandas' read_sql_query
    if os.path.isfile(report_file):
        import sqlite3
        # create database connection with sqlite3
        with sqlite3.connect(report_file) as conn:
            # empty dict to hold all DataFrames
            all_tables = {}
            # Iterate over all tables in the report_tables list
            for table in report_tables:
                try:
                    all_tables[table] = pd.read_sql_query(
                        "select * from {};".format(table), conn,
                        index_col=report_tables[table]['PrimaryKey'],
                        parse_dates=report_tables[table]['ParseDates'])
                except Exception as e:
                    log('no such table: {}'.format(table), lg.WARNING)

            log('SQL query parsed {} tables as DataFrames from {}'.format(
                len(all_tables), report_file))
            return all_tables


def upgrade_idf(files):
    """upgrades the idf file to the latest version. Implements the
    :func:`perform_transition` function.

    Args:
        files (str or list): path or list of paths to the idf file(s)

    Returns:

    """
    # Check if files is a str and put in a list
    if isinstance(files, str):
        files = [files]

    for file in files:
        try:
            perform_transition(file, to_version=None)
        except KeyError as e:
            log('file already upgraded to latest version "{}"'.format(e))


def perform_transition(file, to_version=None):
    """Transition program for idf version 1-0-0 to version 8-9-0.

    Args:
        file (str): path of the idf file

    Returns:
        None
        :param doted_version:

    """
    versionid = get_idf_version(file, doted=False)[0:5]
    doted_version = get_idf_version(file, doted=True)
    iddfile = getiddfile(doted_version)
    if os.path.exists(iddfile):
        pass
        # might be an old version of E+
    else:
        iddfile = getoldiddfile(doted_version)
    vupdater_path, _ = iddfile.split('bin')
    # What is the latest E+ installed version
    if to_version is None:
        to_version = find_eplus_installs(vupdater_path)
    sourcedir, ver = vupdater_path.split('EnergyPlusV')
    ep_installation_name = 'EnergyPlusV' + to_version
    vupdater_path = os.path.join(sourcedir, ep_installation_name, 'PreProcess',
                                 'IDFVersionUpdater')
    trans_exec = {
        '1-0-0': os.path.join(vupdater_path, 'Transition-V1-0-0-to-V1-0-1'),
        '1-0-1': os.path.join(vupdater_path, 'Transition-V1-0-1-to-V1-0-2'),
        '1-0-2': os.path.join(vupdater_path, 'Transition-V1-0-2-to-V1-0-3'),
        '1-0-3': os.path.join(vupdater_path, 'Transition-V1-0-3-to-V1-1-0'),
        '1-1-0': os.path.join(vupdater_path, 'Transition-V1-1-0-to-V1-1-1'),
        '1-1-1': os.path.join(vupdater_path, 'Transition-V1-1-1-to-V1-2-0'),
        '1-2-0': os.path.join(vupdater_path, 'Transition-V1-2-0-to-V1-2-1'),
        '1-2-1': os.path.join(vupdater_path, 'Transition-V1-2-1-to-V1-2-2'),
        '1-2-2': os.path.join(vupdater_path, 'Transition-V1-2-2-to-V1-2-3'),
        '1-2-3': os.path.join(vupdater_path, 'Transition-V1-2-3-to-V1-3-0'),
        '1-3-0': os.path.join(vupdater_path, 'Transition-V1-3-0-to-V1-4-0'),
        '1-4-0': os.path.join(vupdater_path, 'Transition-V1-4-0-to-V2-0-0'),
        '2-0-0': os.path.join(vupdater_path, 'Transition-V2-0-0-to-V2-1-0'),
        '2-1-0': os.path.join(vupdater_path, 'Transition-V2-1-0-to-V2-2-0'),
        '2-2-0': os.path.join(vupdater_path, 'Transition-V2-2-0-to-V3-0-0'),
        '3-0-0': os.path.join(vupdater_path, 'Transition-V3-0-0-to-V3-1-0'),
        '3-1-0': os.path.join(vupdater_path, 'Transition-V3-1-0-to-V4-0-0'),
        '4-0-0': os.path.join(vupdater_path, 'Transition-V4-0-0-to-V5-0-0'),
        '5-0-0': os.path.join(vupdater_path, 'Transition-V5-0-0-to-V6-0-0'),
        '6-0-0': os.path.join(vupdater_path, 'Transition-V6-0-0-to-V7-0-0'),
        '7-0-0': os.path.join(vupdater_path, 'Transition-V7-0-0-to-V7-1-0'),
        '7-1-0': os.path.join(vupdater_path, 'Transition-V7-1-0-to-V7-2-0'),
        '7-2-0': os.path.join(vupdater_path, 'Transition-V7-2-0-to-V8-0-0'),
        '8-0-0': os.path.join(vupdater_path, 'Transition-V8-0-0-to-V8-1-0'),
        '8-1-0': os.path.join(vupdater_path, 'Transition-V8-1-0-to-V8-2-0'),
        '8-2-0': os.path.join(vupdater_path, 'Transition-V8-2-0-to-V8-3-0'),
        '8-3-0': os.path.join(vupdater_path, 'Transition-V8-3-0-to-V8-4-0'),
        '8-4-0': os.path.join(vupdater_path, 'Transition-V8-4-0-to-V8-5-0'),
        '8-5-0': os.path.join(vupdater_path, 'Transition-V8-5-0-to-V8-6-0'),
        '8-6-0': os.path.join(vupdater_path, 'Transition-V8-6-0-to-V8-7-0'),
        '8-7-0': os.path.join(vupdater_path, 'Transition-V8-7-0-to-V8-8-0'),
        '8-8-0': os.path.join(vupdater_path, 'Transition-V8-8-0-to-V8-9-0'),
    }
    file = os.path.abspath(file)
    # store the directory we start in
    cwd = os.getcwd()
    run_dir = os.path.abspath(os.path.dirname(trans_exec[versionid]))

    # build a list of command line arguments

    with cd(run_dir):
        # we are now in run_dir
        result = None
        while result is None:
            try:
                trans_exec[versionid]
            except KeyError:
                # there is no more updates to perfrom
                result = 0
            else:
                cmd = [trans_exec[versionid], file]
                try:
                    check_call(cmd)
                except CalledProcessError as e:
                    # potentially catch contents of std out and put it in the
                    # error log
                    log('{}'.format(e), lg.ERROR)
                    raise
                else:
                    # load new version id and continue loop
                    versionid = get_idf_version(file, doted=False)

    log('Transition completed\n')
    # Clean 'idfnew' and 'idfold' files created by the transition porgram
    files_to_delete = glob.glob(os.path.dirname(file) + '/*.idfnew')
    files_to_delete.extend(glob.glob(os.path.dirname(file) + '/*.idfold'))
    files_to_delete.extend(glob.glob(os.path.dirname(
        file) + '/*.VCpErr'))  # Remove error files since logged to console
    for file in files_to_delete:
        if os.path.isfile(file):
            os.remove(file)


def find_eplus_installs(vupdater_path):
    """

    Returns:
        (str): The version number of the latest E+ install

    """
<<<<<<< HEAD
    # Todo: Create a routine to find all available EnergyPlus version
    #  installed on machine and return the latest version id, eg.: '8-9-0'

=======
>>>>>>> e281d7bb
    list_eplus_dir = []
    path_to_eplus, _ = vupdater_path.split('EnergyPlusV')

    # Find all EnergyPlus folders
    for fname in os.listdir(path_to_eplus):
        if 'EnergyPlusV' in fname:
            path = os.path.join(path_to_eplus, fname)
            if os.path.isdir(path):
                list_eplus_dir.append(path)

    # Find the most recent version of EnergyPlus installed from the version
    # number (at the end of the folder name)
<<<<<<< HEAD
    


    return '8-9-0'
=======
    v0 = (0,0,0) # Initialize the version number
    # Find the most recent version in the different folders found
    for dir in list_eplus_dir:
        _, version = dir.split('EnergyPlusV')
        ver = tuple(map(int,version.split('-')))
        if ver > v0:
            v0 = ver

    return '-'.join(tuple(map(str,v0)))
>>>>>>> e281d7bb


def get_idf_version(file, doted=True):
    """Get idf version quickly by reading first few lines of idf file
    containing the 'VERSION' identifier

    Args:
        file (str): Absolute or relative Path to the idf file
        doted (bool, optional): Wheter or not to return the version number
        with periods or dashes eg.: 8.9 vs 8-9-0.
            Doted=False appends -0 to the end of the version number

    Returns:
        str: the version id

    """
    with open(os.path.abspath(file), 'r', encoding='latin-1') as fhandle:
        try:
            txt = fhandle.read()
            ntxt = parse_idd.nocomment(txt, '!')
            blocks = ntxt.split(';')
            blocks = [block.strip() for block in blocks]
            bblocks = [block.split(',') for block in blocks]
            bblocks1 = [[item.strip() for item in block] for block in bblocks]
            ver_blocks = [block for block in bblocks1
                          if block[0].upper() == 'VERSION']
            ver_block = ver_blocks[0]
            if doted:
                versionid = ver_block[1]
            else:
                versionid = ver_block[1].replace('.', '-') + '-0'
        except Exception as e:
            log('Version id for file "{}" cannot be found'.format(file))
            log('{}'.format(e))
            raise
        else:
            return versionid


def getoldiddfile(versionid):
    """find the IDD file of the E+ installation
    E+ version 7 and earlier have the idd in /EnergyPlus-7-2-0/bin/Energy+.idd """
    vlist = versionid.split('.')
    if len(vlist) == 1:
        vlist = vlist + ['0', '0']
    elif len(vlist) == 2:
        vlist = vlist + ['0']
    ver_str = '-'.join(vlist)
    eplus_exe, _ = eppy.runner.run_functions.install_paths(ver_str)
    eplusfolder = os.path.dirname(eplus_exe)
    iddfile = '{}/bin/Energy+.idd'.format(eplusfolder, )
    return iddfile


schedule_types = ['Schedule:Day:Hourly'.upper(),
                  'Schedule:Day:Interval'.upper(), 'Schedule:Day:List'.upper(),
                  'Schedule:Week:Daily'.upper(), 'Schedule:Year'.upper(),
                  'Schedule:Week:Compact'.upper(), 'Schedule:Compact'.upper(),
                  'Schedule:Constant'.upper(), 'Schedule:File'.upper()]<|MERGE_RESOLUTION|>--- conflicted
+++ resolved
@@ -1198,12 +1198,6 @@
         (str): The version number of the latest E+ install
 
     """
-<<<<<<< HEAD
-    # Todo: Create a routine to find all available EnergyPlus version
-    #  installed on machine and return the latest version id, eg.: '8-9-0'
-
-=======
->>>>>>> e281d7bb
     list_eplus_dir = []
     path_to_eplus, _ = vupdater_path.split('EnergyPlusV')
 
@@ -1216,12 +1210,6 @@
 
     # Find the most recent version of EnergyPlus installed from the version
     # number (at the end of the folder name)
-<<<<<<< HEAD
-    
-
-
-    return '8-9-0'
-=======
     v0 = (0,0,0) # Initialize the version number
     # Find the most recent version in the different folders found
     for dir in list_eplus_dir:
@@ -1231,7 +1219,6 @@
             v0 = ver
 
     return '-'.join(tuple(map(str,v0)))
->>>>>>> e281d7bb
 
 
 def get_idf_version(file, doted=True):
