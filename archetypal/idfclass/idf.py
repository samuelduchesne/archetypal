"""IDF class module.

Various functions for processing EnergyPlus models and retrieving results in
different forms.
"""

from __future__ import annotations

import contextlib
import io
import itertools
import logging
import logging as lg
import math
import os
import re
import shutil
import sqlite3
import subprocess
import time
import uuid
import warnings
from collections import defaultdict
from collections.abc import Iterable
from io import IOBase, StringIO
from itertools import chain
from math import isclose
from typing import IO, ClassVar, Literal

import eppy
import numpy as np
import pandas as pd
from energy_pandas import EnergySeries
from eppy.bunch_subclass import BadEPFieldError
from eppy.EPlusInterfaceFunctions.eplusdata import Eplusdata
from eppy.idf_msequence import Idf_MSequence
from eppy.modeleditor import IDDNotSetError, namebunch, newrawobject
from pandas import DataFrame, Series
from pandas.errors import ParserError
from path import Path
from sigfig import round
from tabulate import tabulate
from tqdm.auto import tqdm

from archetypal.eplus_interface.basement import BasementThread
from archetypal.eplus_interface.energy_plus import EnergyPlusThread
from archetypal.eplus_interface.exceptions import (
    EnergyPlusProcessError,
    EnergyPlusVersionError,
    EnergyPlusWeatherError,
)
from archetypal.eplus_interface.expand_objects import ExpandObjectsThread
from archetypal.eplus_interface.slab import SlabThread
from archetypal.eplus_interface.transition import TransitionThread
from archetypal.eplus_interface.version import EnergyPlusVersion
from archetypal.idfclass.meters import Meters
from archetypal.idfclass.outputs import Outputs
from archetypal.idfclass.reports import get_report
from archetypal.idfclass.util import get_idf_version, hash_model
from archetypal.idfclass.variables import Variables
from archetypal.reportdata import ReportData
from archetypal.utils import log, settings
from geomeppy import IDF as GeomIDF
from geomeppy.geom.polygons import Polygon3D
from geomeppy.patches import EpBunch, idfreader1, obj2bunch
from geomeppy.recipes import _is_window, window_vertices_given_wall

ReportingFrequency = Literal["Annual", "Monthly", "Daily", "Hourly", "Timestep"]


def find_and_launch(app_name, app_path_guess, file_path):
    app_path = shutil.which(app_name, path=app_path_guess)
    assert app_path is not None, f"Could not find {app_name} at '{app_path_guess}'"
    assert file_path.exists(), f"{file_path} does not exist."
    subprocess.Popen(
        (
            app_path,
            file_path,
        )
    )


class SimulationNotRunError(Exception):
    """Exception raised when simulation has not been run."""

    def __init__(self):
        super().__init__("Call IDF.simulate() at least once to get a list of possible meters")


class ScheduleNotFoundError(Exception):
    """Exception raised when a schedule is not found in the IDF file."""

    def __init__(self, name, sch_type, idf_name):
        self.name = name
        self.sch_type = sch_type
        self.idf_name = idf_name
        super().__init__(f'Unable to find schedule "{name}" of type "{sch_type}" in idf file "{idf_name}"')


class ModelInRelativeCoordinatesError(Exception):
    """Exception raised when the model is in relative coordinates and must be translated to world coordinates."""

    def __init__(self):
        super().__init__("Model is in relative coordinates and must be translated to world using IDF.to_world().")


class IDF(GeomIDF):
    """Class for loading and parsing idf models.

    This is the starting point to run simulations and retrieving results.

    Wrapper over the geomeppy.IDF class and subsequently the
    eppy.modeleditor.IDF class.
    """

    IDD: ClassVar[dict] = {}
    IDDINDEX: ClassVar[dict] = {}
    BLOCK: ClassVar[dict] = {}

    OUTPUTTYPES = ("standard", "nocomment1", "nocomment2", "compressed")

    # dependencies: dict of <dependant value: independent value>
    _dependencies: ClassVar[dict] = {
        "idd_info": ["iddname", "idfname"],
        "idd_index": ["iddname", "idfname"],
        "idd_version": ["iddname", "idfname"],
        "idfobjects": ["iddname", "idfname"],
        "block": ["iddname", "idfname"],
        "model": ["iddname", "idfname"],
        "sql": [
            "as_version",
            "annual",
            "design_day",
            "epw",
            "idfname",
            "tmp_dir",
        ],
        "htm": [
            "as_version",
            "annual",
            "design_day",
            "epw",
            "idfname",
            "tmp_dir",
        ],
        "meters": [
            "idfobjects",
            "epw",
            "annual",
            "design_day",
            "readvars",
            "as_version",
            "reporting_frequency",
        ],
        "variables": [
            "idfobjects",
            "epw",
            "annual",
            "design_day",
            "readvars",
            "as_version",
            "reporting_frequency",
        ],
        "sim_id": [
            "idfobjects",
            "epw",
            "annual",
            "design_day",
            "readvars",
            "as_version",
        ],
        "schedules_dict": ["idfobjects"],
        "partition_ratio": ["idfobjects"],
        "net_conditioned_building_area": ["idfobjects"],
        "energyplus_its": ["annual", "design_day"],
        "tmp_dir": ["idfobjects"],
    }
    _independant_vars: ClassVar[set] = set(chain(*list(_dependencies.values())))
    _dependant_vars: ClassVar[set] = set(_dependencies.keys())

    _initial_postition = itertools.count(start=1)

    def _reset_dependant_vars(self, name):
        _reverse_dependencies = {}
        for k, v in self._dependencies.items():
            for x in v:
                _reverse_dependencies.setdefault(x, []).append(k)
        for var in _reverse_dependencies[name]:
            super().__setattr__(f"_{var}", None)

    def __setattr__(self, key, value):
        """Set attribute."""
        propobj = getattr(self.__class__, key, None)
        if isinstance(propobj, property):
            if propobj.fset is None:
                raise AttributeError("Cannot set attribute")
                # self.__set_on_dependencies(key.strip("_"), value)
            else:
                propobj.fset(self, value)
                self.__set_on_dependencies(key, value)
        else:
            self.__set_on_dependencies(key, value)

    def __set_on_dependencies(self, key, value):
        if key in self._dependant_vars:
            raise AttributeError("Cannot set this value.")
        if key in self._independant_vars:
            self._reset_dependant_vars(key)
            key = f"_{key}"
        super().__setattr__(key, value)

    def __init__(
        self,
        idfname: str | IO | Path | None = None,
        epw=None,
        as_version: str | EnergyPlusVersion = None,
        annual=False,
        design_day=False,
        expandobjects=False,
        convert=False,
        verbose=settings.log_console,
        readvars=True,
        prep_outputs=True,
        include=None,
        custom_processes=None,
        output_suffix="L",
        epmacro=False,
        keep_data=True,
        keep_data_err=False,
        position=0,
        name=None,
        output_directory=None,
        outputtype="standard",
        encoding=None,
        iddname: str | IO | Path | None = None,
        reporting_frequency: ReportingFrequency = "Monthly",
        **kwargs,
    ):
        """Initialize an IDF object.

        Args:
            output_directory:
            idfname (str or os.PathLike): The path of the idf file to read. If none,
                an in-memory IDF object is generated.
            epw (str or os.PathLike): The weather-file. If None, epw can be specified in
                IDF.simulate().
            as_version (str): Specify the target EnergyPlus version for the IDF model.
                If as_version is higher than the file version, the model will be
                transitioned to the target version. This will not overwrite the file
                unless IDF.save() is invoked. See :meth:`IDF.save`,
                :meth:`IDF.saveas` and :meth:`IDF.savecopy` for other IO operations
                on IDF objects.
            annual (bool): If True then force annual simulation (default: False).
            design_day (bool): Force design-day-only simulation (default: False).
            expandobjects (bool): Run ExpandObjects prior to simulation (default: True).
            convert (bool): If True, only convert IDF->epJSON or epJSON->IDF.
            outputtype (str): Specifies the idf string representation of the model.
                Choices are: "standard", "nocomment1", "nocomment2", "compressed".
            encoding (str): Specify the encoding of the idf file to be parsed.
            reporting_frequency (str): Choice of "Annual", "Monthly", "Daily",
                "Hourly", "Timestep". Defaults to "Monthly". Is used in the
                initialization of the self.Outputs object.

        EnergyPlus args:
            tmp_dir=None,
            as_version=None,
            prep_outputs=True,
            include=None,
            keep_original=True,
        """
        # Set independents to their original values
        if include is None:
            include = []
        self.idfname = idfname
        self.epw = epw
        self.as_version = as_version
        self.file_version = kwargs.get("file_version", None)
        self._custom_processes = custom_processes
        self.include = include
        self.keep_data_err = keep_data_err
        self._keep_data = keep_data
        self.output_suffix = output_suffix
        self.verbose = verbose
        self.readvars = readvars
        self.expandobjects = expandobjects
        self.convert = convert
        self.epmacro = epmacro
        self.design_day = design_day
        self.annual = annual
        self.prep_outputs = prep_outputs
        self._position = position
        self._translated = False
        self._rotated = False
        self._file_encoding = encoding
        self._reporting_frequency = reporting_frequency
        self.output_prefix = None
        self.name = name if name is not None else self.idfname.basename() if isinstance(self.idfname, Path) else None
        self.output_directory = output_directory

        # Set dependants to None
        self._iddname = Path(iddname) if iddname is not None else None
        self._idd_info = None
        self._idd_index = None
        self._idd_version = None
        self._idfobjects = None
        self._block = None
        self._model = None
        self._sql = None
        self._sql_file = None
        self._htm = None
        self._original_ep_version = None
        self._schedules_dict = None
        self._outputs = None
        self._partition_ratio = None
        self._area_conditioned = None
        self._area_unconditioned = None
        self._area_total = None
        self._schedules = None
        self._meters = None
        self._variables = None
        self._energyplus_its = 0
        self._sim_id = None
        self._sim_timestamp = None

        self.outputtype = outputtype
        self.original_idfname = self.idfname  # Save original

        if not self.idd_info:
            raise ValueError("IDD info is not loaded")
        self._original_cache = hash_model(self)
        if self.as_version is not None and self.file_version < self.as_version:
            self.upgrade(to_version=self.as_version, overwrite=False)

        # Set model outputs
        self._outputs = Outputs(
            idf=self,
            include_html=False,
            include_sqlite=False,
            reporting_frequency=reporting_frequency,
        )
        if self.prep_outputs:
            self._outputs.include_html = True
            self._outputs.include_sqlite = True
            self._outputs.add_basics()
            if isinstance(self.prep_outputs, list):
                self._outputs.add_custom(outputs=self.prep_outputs)
            self._outputs.add_profile_gas_elect_outputs()
            self._outputs.add_umi_template_outputs()
            self._outputs.apply()

    @property
    def outputtype(self):
        """Get or set the outputtype for the idf string representation of self."""
        return self._outputtype

    @outputtype.setter
    def outputtype(self, value):
        assert value in self.OUTPUTTYPES, (
            f'Invalid input "{value}" for output_type.'
            f"\nOutput type must be one of the following: {self.OUTPUTTYPES}"
        )
        self._outputtype = value

    def __str__(self):
        """Return the name of IDF model."""
        return self.name

    def __repr__(self):
        """Return a representation of self."""
        if self.sim_info is not None:
            sim_info = tabulate(self.sim_info.T, tablefmt="orgtbl")
            sim_info += f"\n\tFiles at '{self.simulation_dir}'"
        else:
            sim_info = "\tNot yet simulated"
        body = "\n".join([f"IDF object {self.name}", f"at {self.idfname}"])
        body += f"\n\tVersion {self.file_version}\nSimulation Info:\n"
        body += sim_info
        return f"<{body}>"

    def __copy__(self):
        """Get a copy of self."""
        return self.copy()

    @classmethod
    def from_example_files(cls, example_name, epw=None, **kwargs):
        """Load an IDF model from the ExampleFiles folder by name.

        Examples:
            idf = IDF.from_example_files(
                "minimal",
                "USA_IL_Chicago-OHare.Intl.AP.725300_TMY3.epw"
            )

        Args:
            example_name (str): The name of the example file to load.
            epw (str): The name of the weather file contained the WeatherData folder
                or the path to a specific weather file.
            **kwargs: keyword arguments passed to the IDF constructor.

        Returns:
            IDF: An IDF model.
        """
        from pathlib import Path as Pathlib

        example_name = Path(example_name)
        eplus_version = EnergyPlusVersion(kwargs.get("as_version", EnergyPlusVersion.current()))
        example_files_dir: Path = eplus_version.current_install_dir / "ExampleFiles"
        try:
            file = next(iter(Pathlib(example_files_dir).rglob(f"{example_name.stem}.idf")))
        except StopIteration as e:
<<<<<<< HEAD
            full_list = [str(x.name) for x in example_files_dir.files("*.idf")]
=======
            full_list = list(map(lambda x: str(x.name), example_files_dir.files("*.idf")))
>>>>>>> f6528a63
            raise ValueError(f"Choose from: {sorted(full_list)}") from e
        if epw is not None:
            epw = Path(epw)

            if not epw.exists():
                dir_weather_data_ = eplus_version.current_install_dir / "WeatherData"
                try:
                    epw = next(iter(Pathlib(dir_weather_data_).rglob(f"{epw.stem}.epw")))
                except StopIteration as e:
<<<<<<< HEAD
                    full_list = [str(x.name) for x in dir_weather_data_.files("*.epw")]
=======
                    full_list = list(map(lambda x: str(x.name), dir_weather_data_.files("*.epw")))
>>>>>>> f6528a63
                    raise ValueError(f"Choose EPW from: {sorted(full_list)}") from e
        return cls(file, epw=epw, **kwargs)

    def setiddname(self, iddname, testing=False):
        """Set EnergyPlus IDD path for model.

        Sets the version of EnergyPlus which is to be used by eppy.

        Args:
            iddname (str): Path to the IDD file.
            testing (bool):
        """
        self.iddname = iddname
        self.idd_info = None
        self.block = None

    def read(self):
        """Read the IDF file and the IDD file.

        If the IDD file had already been read, it will not be read again.

        Read populates the following data structures:
            - idfobjects : list
            - model : list
            - idd_info : list
            - idd_index : dict
        """
        if self.getiddname() is None:
            errortxt = "IDD file needed to read the idf file. Set it using IDF.setiddname(iddfile)"
            raise IDDNotSetError(errortxt)
        readout = idfreader1(self.idfname, self.iddname, self, commdct=self.idd_info, block=self.block)
        (self.idfobjects, block, self.model, idd_info, idd_index, idd_version) = readout
        self.setidd(idd_info, idd_index, block, idd_version)

    def getiddname(self):
        """Get the name of the current IDD used by eppy."""
        return self.iddname

    def setidd(self, iddinfo, iddindex, block, idd_version):
        """Set the IDD to be used by eppy.

        Args:
            iddindex:
            iddinfo (list): Comments and metadata about fields in the IDD.
            block (list): Field names in the IDD.
        """
        self.idd_info = iddinfo
        self.block = block
        self.idd_index = iddindex
        self.idd_version = idd_version

    def _read_idf(self):
        """Read idf file and return bunches."""
        self._idd_info = IDF.IDD.get(str(self.file_version), None)
        self._idd_index = IDF.IDDINDEX.get(str(self.file_version), None)
        self._block = IDF.BLOCK.get(str(self.file_version), None)
        bunchdt, block, data, commdct, idd_index, versiontuple = idfreader1(
            self.idfname, self.iddname, self, commdct=self._idd_info, block=self._block
        )
        self._block = IDF.BLOCK[str(self.file_version)] = block
        self._idd_info = IDF.IDD[str(self.file_version)] = commdct
        self._idd_index = IDF.IDDINDEX[str(self.file_version)] = idd_index
        self._idfobjects = bunchdt
        self._model = data
        self._idd_version = versiontuple

    @property
    def block(self) -> list:
        """Set EnergyPlus field ID names of the IDF from the IDD."""
        if self._block is None:
            self._read_idf()
        return self._block

    @property
    def idd_info(self) -> list:
        """Set comments and metadata about fields in the IDD."""
        if self._idd_info is None:
            self._read_idf()
        return self._idd_info

    @property
    def idd_index(self) -> dict:
        """Set pair of dicts used for fast lookups of names of groups of objects."""
        if self._idd_index is None:
            self._read_idf()
        return self._idd_index

    @property
    def idfobjects(self) -> dict:
        """Set dict of lists of idf_MSequence objects in the IDF."""
        if self._idfobjects is None:
            self._read_idf()
        return self._idfobjects

    @property
    def model(self) -> Eplusdata:
        """Set Eplusdata object containing representations of IDF objects."""
        if self._model is None:
            self._read_idf()
        return self._model

    @property
    def idd_version(self) -> tuple:
        """Return the version of the iddname as a tuple."""
        if self._idd_version is None:
            self._read_idf()
        return self._idd_version

    @property
    def iddname(self) -> Path:
        """Get or set the iddname path used to parse the idf model."""
        if self._iddname is None:
            if self.as_version is not None and self.file_version > self.as_version:
                raise EnergyPlusVersionError(
                    f"{self.as_version} cannot be lower then "
                    f"the version number set in the file: {self.file_version}"
                )
            self._iddname = self.file_version.current_idd_path
        return self._iddname

    @iddname.setter
    def iddname(self, value):
        if value is not None:
            value = Path(value)
        self._iddname = value

    @property
    def file_version(self) -> EnergyPlusVersion:
        """Return the :class:`EnergyPlusVersion` of the idf text file."""
        if self._file_version is None:
            return EnergyPlusVersion(get_idf_version(self.idfname, encoding=self.encoding))
        else:
            return self._file_version

    @file_version.setter
    def file_version(self, value):
        if value is not None:
            value = EnergyPlusVersion(value)
        self._file_version = value

    @property
    def custom_processes(self) -> list:
        """Return list of callables. Called on the output files."""
        return self._custom_processes

    @property
    def include(self) -> list:
        """Return list of external files attached to model."""
        return self._include

    @include.setter
    def include(self, value):
        self._include = value

    @property
    def encoding(self) -> str:
        """Get or set the file encoding."""
        return self._file_encoding

    @encoding.setter
    def encoding(self, value):
        self._file_encoding = value

    @property
    def keep_data_err(self) -> bool:
        """bool: If True, error files are copied back into self.output_folder."""
        return self._keep_data_err

    @keep_data_err.setter
    def keep_data_err(self, value):
        if not isinstance(value, bool):
            raise TypeError("'keep_data_err' needs to be a bool")
        self._keep_data_err = value

    @property
    def keep_data(self) -> bool:
        """bool: If True, keep data folder."""
        return self._keep_data

    # region User-Defined Properties (have setter)
    @property
    def output_suffix(self) -> str:
        """str: The suffix style for output file names (default: L).

        - L: Legacy (e.g., eplustbl.csv)
        - C: Capital (e.g., eplusTable.csv)
        - D: Dash (e.g., eplus-table.csv)
        """
        return self._output_suffix

    @output_suffix.setter
    def output_suffix(self, value):
        choices = ["L", "C", "D"]
        if value not in choices:
            raise ValueError(f"Choices of 'output_suffix' are {choices}")
        self._output_suffix = value

    @property
    def idfname(self) -> Path | StringIO:
        """Path: The path of the active (parsed) idf model."""
        if self._idfname is None:
            if self.as_version is None:
                self.as_version = settings.ep_version
            idfname = StringIO(f"VERSION, {self.as_version};")
            self._idfname = idfname
            self._reset_dependant_vars("idfname")
        else:
            if isinstance(self._idfname, StringIO):
                pass
            else:
                self._idfname = Path(self._idfname).expand()
        return self._idfname

    @idfname.setter
    def idfname(self, value):
        if not value:
            self._idfname = None
        elif not isinstance(value, (str, os.PathLike, StringIO, IOBase)):
            raise ValueError(f"IDF path must be Path-Like, not {type(value)}")
        elif isinstance(value, (str, os.PathLike)):
            self._idfname = Path(value).expand()
        else:
            self._idfname = value
        self._reset_dependant_vars("idfname")

    @property
    def epw(self) -> Path:
        """Path: The weather file path."""
        if self._epw is not None:
            return Path(self._epw).expand()

    @epw.setter
    def epw(self, value):
        """Set the epw file path."""
        if value:
            self._epw = Path(value).expand()
        else:
            self._epw = None

    @property
    def verbose(self):
        """bool: If True, print outputs to logging module.

        See Also:
            :ref:`archetypal.utils.config`
        """
        return self._verbose

    @verbose.setter
    def verbose(self, value):
        """Set verbose status for simulation."""
        if not isinstance(value, bool):
            raise TypeError("'verbose' needs to be a bool")
        self._verbose = value

    @property
    def expandobjects(self) -> bool:
        """bool: If True, run ExpandObjects prior to simulation."""
        return self._expandobjects

    @expandobjects.setter
    def expandobjects(self, value):
        """Set expandobjects."""
        if not isinstance(value, bool):
            raise TypeError("'expandobjects' needs to be a bool")
        self._expandobjects = value

    @property
    def readvars(self) -> bool:
        """bool: If True, run ReadVarsESO after simulation."""
        return self._readvars

    @readvars.setter
    def readvars(self, value):
        """Set readvars."""
        if not isinstance(value, bool):
            raise TypeError("'readvars' needs to be a bool")
        self._readvars = value

    @property
    def epmacro(self) -> bool:
        """bool: If True, run EPMacro prior to simulation."""
        return self._epmacro

    @epmacro.setter
    def epmacro(self, value):
        """Set epmacro."""
        if not isinstance(value, bool):
            raise TypeError("'epmacro' needs to be a bool")
        self._epmacro = value

    @property
    def design_day(self) -> bool:
        """bool: If True, force design-day-only simulation."""
        return self._design_day

    @design_day.setter
    def design_day(self, value):
        """Set design_day."""
        if not isinstance(value, bool):
            raise TypeError("'design_day' needs to be a bool")
        self._design_day = value

    @property
    def annual(self) -> bool:
        """bool: If True, force annual simulation."""
        return self._annual

    @annual.setter
    def annual(self, value):
        """Set annual."""
        if not isinstance(value, bool):
            raise TypeError("'annual' needs to be a bool")
        self._annual = value

    @property
    def convert(self) -> bool:
        """bool: If True, only convert IDF->epJSON or epJSON->IDF.

        Dependent on input file type. No simulation.
        """
        return self._convert

    @convert.setter
    def convert(self, value):
        if not isinstance(value, bool):
            raise TypeError("'convert' needs to be a bool")
        self._convert = value

    @property
    def prep_outputs(self):
        """Bool or set list of custom outputs."""
        return self._prep_outputs

    @prep_outputs.setter
    def prep_outputs(self, value):
        assert isinstance(value, (bool, list)), (
            f"Expected bool or list of dict for " f"SimulationOutput outputs. Got {type(value)}."
        )
        self._prep_outputs = value

    @property
    def as_version(self):
        """Specify the desired :class:`EnergyPlusVersion` for the IDF model."""
        if self._as_version is not None:
            return EnergyPlusVersion(self._as_version)
        else:
            return self._as_version

    @as_version.setter
    def as_version(self, value):
        # Parse value and check if above or bellow
        if value is None:
            self._as_version = None
        else:
            self._as_version = EnergyPlusVersion(value)

    @property
    def output_directory(self) -> Path:
        """Path: The output directory based on the hashing of the original file.

        Notes:
            The hashing is performed before transitions or modifications. The directory
            is not created! Use `self.output_directory.makedir_p()` to create it
            without an error if it exists.
        """
        if self._output_directory is None:
            cache_filename = self._original_cache
            self._output_directory = settings.cache_folder / cache_filename
        return Path(self._output_directory)

    @output_directory.setter
    def output_directory(self, value):
        if value:
            value = Path(value)
        self._output_directory = value

    @property
    def output_prefix(self) -> str:
        """str: Prefix for output file names (default: eplus)."""
        if self._output_prefix is None:
            self._output_prefix = "eplus"
        return self._output_prefix

    @output_prefix.setter
    def output_prefix(self, value):
        if value and not isinstance(value, str):
            raise TypeError("'output_prefix' needs to be a string")
        self._output_prefix = value

    @property
    def sim_id(self) -> str:
        """str: The unique Id of the simulation.

        Based on a subset of hashed variables:
            - The idf model itself.
            - epw
            - annual
            - design_day
            - readvars
            - as_version
        """
        self._sim_id = hash_model(
            self,
            epw=self.epw,
            annual=self.annual,
            design_day=self.design_day,
            readvars=self.readvars,
            ep_version=self.as_version,
            include=self.include,
        )
        return self._sim_id

    # endregion
    @property
    def sim_info(self) -> DataFrame | None:
        """DataFrame: Unique number generated for a simulation."""
        if self.sql_file is not None:
            with sqlite3.connect(self.sql_file) as conn:
                sql_query = """select * from Simulations"""
                sim_info = pd.read_sql_query(sql_query, con=conn)
            return sim_info
        else:
            return None

    @property
    def sim_timestamp(self) -> str | Series:
        """Return the simulation timestamp or "Never" if not ran yet."""
        if self.sim_info is None:
            return "Never"
        else:
            return self.sim_info.TimeStamp

    @property
    def position(self) -> int:
        """int: Position for the progress bar."""
        return self._position

    @property
    def idfversionupdater_dir(self) -> Path:
        """Path: The path of the IDFVersionUpdater folder.

        Uses the current module's ep_version.
        """
        return (EnergyPlusVersion.latest().current_install_dir / "PreProcess" / "IDFVersionUpdater").expand()

    @property
    def name(self) -> str:
        """str: Name of the idf model.

        Can include the extension (.idf).
        """
        return self._name

    @name.setter
    def name(self, value):
        if value is None:
            value = f"{uuid.uuid1()}.idf"
        elif ".idf" not in value:
            value = Path(value).stem + ".idf"
        self._name = value

    def sql(self) -> dict:
        """Get the sql table report."""
        if self._sql is None:
            try:
                sql_dict = get_report(
                    self.idfname,
                    self.simulation_dir,
                    output_report="sql",
                    output_prefix=self.output_prefix,
                )
            except FileNotFoundError:
                # check if htm output is in file
                sql_object = self.anidfobject(key="Output:SQLite".upper(), Option_Type="SimpleAndTabular")
                if sql_object not in self.idfobjects["Output:SQLite".upper()]:
                    self.addidfobject(sql_object)
                return self.simulate().sql()
            except Exception:
                raise
            else:
                self._sql = sql_dict
        return self._sql

    def htm(self) -> dict:
        """Get the htm table report."""
        if self._htm is None:
            try:
                htm_dict = get_report(
                    self.idfname,
                    self.simulation_dir,
                    output_report="htm",
                    output_prefix=self.output_prefix,
                )
            except FileNotFoundError:
                return self.simulate().htm()
            else:
                self._htm = htm_dict
        return self._htm

    @property
    def energyplus_its(self) -> int:
        """Return number of iterations needed to complete simulation."""
        if self._energyplus_its is None:
            self._energyplus_its = 0
        return self._energyplus_its

    def open_htm(self):
        """Open .htm file in browser."""
        import webbrowser

        html, *_ = self.simulation_dir.files("*.htm")

        webbrowser.open(html.abspath())

    def open_idf(self):
        """Open file in correct version of Ep-Launch."""
        if isinstance(self.idfname, StringIO):
            # make a temporary file if inmemery IDF.
            filepath = self.savecopy(self.output_directory.makedirs_p() / self.name)
        else:
            filepath = self.idfname

        app_path_guess = self.file_version.current_install_dir / "PreProcess" / "IDFEditor"
        find_and_launch("IDFEditor", app_path_guess, filepath.abspath())

    def open_last_simulation(self):
        """Open last simulation in Ep-Launch."""
        filepath, *_ = self.simulation_dir.files("*.idf")

        app_path_guess = self.file_version.current_install_dir
        find_and_launch("EP-Launch", app_path_guess, filepath.abspath())

    def open_err(self):
        """Open last simulation err file in texteditor."""
        import webbrowser

        filepath, *_ = self.simulation_dir.files("*.err")

        webbrowser.open(filepath.abspath())

    def open_mdd(self):
        """Open .mdd file in browser.

        This file shows all the report meters along with their “availability” for the
        current input file.
        """
        import webbrowser

        mdd, *_ = self.simulation_dir.files("*.mdd")

        webbrowser.open(mdd.abspath())

    def open_mtd(self):
        """Open .mtd file in browser.

        This file contains the “meter details” for the run. This shows what report
        variables are on which meters and vice versa - which meters contain what
        report variables.
        """
        import webbrowser

        mtd, *_ = self.simulation_dir.files("*.mtd")

        webbrowser.open(mtd.abspath())

    @property
    def sql_file(self):
        """Get the sql file path."""
        try:
            file, *_ = self.simulation_dir.files("*out.sql")
        except (FileNotFoundError, ValueError):
            return None
        return file.expand()

    @property
    def mtd_file(self) -> Path:
        """Get the mtd file path."""
        try:
            file, *_ = self.simulation_dir.files("*.mtd")
        except (FileNotFoundError, ValueError):
            return self.simulate().mtd_file
        return file.expand()

    @property
    def net_conditioned_building_area(self) -> float:
        """Return the total conditioned area of a building.

        Takes into account zone multipliers.
        """
        if self._area_conditioned is None:
            if self.simulation_dir.exists():
                with sqlite3.connect(self.sql_file) as conn:
                    sql_query = """
                    SELECT t.Value
                    FROM TabularDataWithStrings t
                    WHERE TableName == 'Building Area'
                        and ColumnName == 'Area'
                        and RowName == 'Net Conditioned Building Area';
                        """
                    (res,) = conn.execute(sql_query).fetchone()
                self._area_conditioned = float(res)
            else:
                area = 0
                zones = self.idfobjects["ZONE"]
                zone: EpBunch
                for zone in zones:
                    for surface in zone.zonesurfaces:
                        if hasattr(surface, "tilt") and surface.tilt == 180.0:
                            part_of = int(zone.Part_of_Total_Floor_Area.upper() != "NO")
                            multiplier = float(zone.Multiplier if zone.Multiplier != "" else 1)

                            area += surface.area * multiplier * part_of
                self._area_conditioned = area
        return self._area_conditioned

    @property
    def unconditioned_building_area(self) -> float:
        """Return the Unconditioned Building Area."""
        if self._area_unconditioned is None:
            if self.simulation_dir.exists():
                with sqlite3.connect(self.sql_file) as conn:
                    sql_query = """
                    SELECT t.Value
                    FROM TabularDataWithStrings t
                    WHERE TableName == 'Building Area'
                        and ColumnName == 'Area'
                        and RowName == 'Unconditioned Building Area';
                        """
                    (res,) = conn.execute(sql_query).fetchone()
                self._area_unconditioned = float(res)
            else:
                area = 0
                zones = self.idfobjects["ZONE"]
                zone: EpBunch
                for zone in zones:
                    for surface in zone.zonesurfaces:
                        if hasattr(surface, "tilt") and surface.tilt == 180.0:
                            part_of = int(zone.Part_of_Total_Floor_Area.upper() == "NO")
                            multiplier = float(zone.Multiplier if zone.Multiplier != "" else 1)

                            area += surface.area * multiplier * part_of
                self._area_unconditioned = area
        return self._area_unconditioned

    @property
    def total_building_area(self) -> float:
        """Return the Total Building Area."""
        if self._area_total is None:
            if self.simulation_dir.exists():
                with sqlite3.connect(self.sql_file) as conn:
                    sql_query = """
                    SELECT t.Value
                    FROM TabularDataWithStrings t
                    WHERE TableName == 'Building Area'
                        and ColumnName == 'Area' and RowName == 'Total Building Area';
                        """
                    (res,) = conn.execute(sql_query).fetchone()
                self._area_total = float(res)
            else:
                area = 0
                zones = self.idfobjects["ZONE"]
                zone: EpBunch
                for zone in zones:
                    for surface in zone.zonesurfaces:
                        if hasattr(surface, "tilt") and surface.tilt == 180.0:
                            multiplier = float(zone.Multiplier if zone.Multiplier != "" else 1)

                            area += surface.area * multiplier
                self._area_total = area
        return self._area_total

    @property
    def total_building_volume(self):
        return NotImplemented()

    @staticmethod
    def _get_volume_from_surfs(zone_surfs):
        """Calculate the volume of a zone only and only if the surfaces are such
        that you can find a point inside so that you can connect every vertex to
        the point without crossing a face.

        Adapted from: https://stackoverflow.com/a/19125446

        Args:
            zone_surfs (list): List of zone surfaces (EpBunch)
        """
        vol = 0
        for surf in zone_surfs:
            polygon_d = Polygon3D(surf.coords)  # create Polygon3D from surf
            n = len(polygon_d.vertices_list)
            v2 = polygon_d[0]
            x2 = v2.x
            y2 = v2.y
            z2 = v2.z

            for i in range(1, n - 1):
                v0 = polygon_d[i]
                x0 = v0.x
                y0 = v0.y
                z0 = v0.z
                v1 = polygon_d[i + 1]
                x1 = v1.x
                y1 = v1.y
                z1 = v1.z
                # Add volume of tetrahedron formed by triangle and origin
                vol += math.fabs(
                    x0 * y1 * z2 + x1 * y2 * z0 + x2 * y0 * z1 - x0 * y2 * z1 - x1 * y0 * z2 - x2 * y1 * z0
                )
        return vol / 6.0

    @property
    def partition_ratio(self) -> float:
        """float: Lineal meters of partitions per m2 of floor area."""
        if self._partition_ratio is None:
            partition_lineal = 0
            zones = self.idfobjects["ZONE"]
            zone: EpBunch
            for zone in zones:
                for surface in [
                    surf
                    for surf in zone.zonesurfaces
                    if surf.key.upper() not in ["INTERNALMASS", "WINDOWSHADINGCONTROL"]
                ]:
                    if (
                        hasattr(surface, "tilt")
                        and surface.tilt == 90.0
                        and surface.Outside_Boundary_Condition != "Outdoors"
                    ):
                        multiplier = float(zone.Multiplier if zone.Multiplier != "" else 1)
                        partition_lineal += surface.width * multiplier
            self._partition_ratio = partition_lineal / max(
                self.net_conditioned_building_area, self.unconditioned_building_area
            )
        return self._partition_ratio

    @property
    def simulation_files(self) -> list:
        """list: The list of files generated by the simulation."""
        try:
            return self.simulation_dir.files()
        except FileNotFoundError:
            return []

    @property
    def simulation_dir(self) -> Path:
        """Path: The path where simulation results are stored."""
        try:
            return (self.output_directory / self.sim_id).expand()
        except AttributeError:
            return Path()

    @property
    def schedules_dict(self) -> dict:
        """Return the dict of {NAME: schedule} in the model."""
        if self._schedules_dict is None:
            self._schedules_dict = self._get_all_schedules()
        return self._schedules_dict

    @property
    def outputs(self) -> Outputs:
        """Return the Outputs class associated with the model."""
        return self._outputs

    @property
    def day_of_week_for_start_day(self):
        """Get day of week for start day for the first found RUNPERIOD.

        Monday = 0 .. Sunday = 6
        """
        import calendar

        run_period = next(iter(self.idfobjects["RUNPERIOD"]), None)
        if run_period:
            day = run_period["Day_of_Week_for_Start_Day"]
        else:
            log("model does not contain a 'RunPeriod'. Defaulting to Sunday.")
            day = "Sunday"

        if day.lower() == "sunday":
            return calendar.SUNDAY
        elif day.lower() == "monday":
            return calendar.MONDAY
        elif day.lower() == "tuesday":
            return calendar.TUESDAY
        elif day.lower() == "wednesday":
            return calendar.WEDNESDAY
        elif day.lower() == "thursday":
            return calendar.THURSDAY
        elif day.lower() == "friday":
            return calendar.FRIDAY
        elif day.lower() == "saturday":
            return calendar.SATURDAY
        else:
            # field is null
            return 6  # E+ default is Sunday

    @property
    def meters(self) -> Meters:
        """List of available meters for the :class:`IDF` model.

        The :class:`IDF` model must be simulated once (to retrieve the .mdd file).

        The listed meters may or may not be included in the idf file. If they are
        not, the output is added to the file and the model is simulated again. The
        output is appended to the :attr:`IDF.idfobjects` list, but will not overwrite
        the original idf file, unless :meth:`IDF.save` is called.

        Hint:
            Call `idf.meters.<output_group>.<meter_name>.values()` to retreive a
            time-series based on the :class:`pandas.Series` class which can be plotted.

            See :class:`Meter` and :class:`EnergySeries` for more information.

        Example:
            The IDF.meters attribute is populated with meters categories
            (`Output:Meter` or `Output:Meter:Cumulative`) and each category is
            populated with all the available meters.

            .. code-block::

                >>> IDF.meters.OutputMeter.WaterSystems__MainsWater
                >>> IDF.meters.OutputMeterCumulative.WaterSystems__MainsWater
        """
        if self._meters is None:
            try:
                self.simulation_dir.files("*.mdd")
            except FileNotFoundError as e:
                raise SimulationNotRunError() from e
            else:
                self._meters = Meters(self)
        return self._meters

    @property
    def variables(self):
        """List of available meters for the :class:`IDF` model.

        The :class:`IDF` model must be simulated once (to retrieve the .mdd file).

        The listed meters may or may not be included in the idf file. If they are
        not, the output is added to the file and the model is simulated again. The
        output is appended to the :attr:`IDF.idfobjects` list, but will not overwrite
        the
        original idf file, unless :meth:`IDF.save` is called.

        Hint:
            Call `idf.meters.<output_group>.<meter_name>.values()` to retreive a
            time-series based on the :class:`pandas.Series` class which can be plotted.

            See :class:`Meter` and :class:`EnergySeries` for more information.

        Example:
            The IDF.meters attribute is populated with meters categories
            (`Output:Meter` or `Output:Meter:Cumulative`) and each category is
            populated with all the available meters.

            .. code-block::

                >>> IDF.variables.OutputVariable
                >>> IDF.variables.OutputVariable
        """
        if self._variables is None:
            try:
                self.simulation_dir.files("*.rdd")
            except FileNotFoundError:
                return "call IDF.simulate() to get a list of possible variables"
            else:
                self._variables = Variables(self)
        return self._variables

    def simulate(self, force=False, **kwargs):
        """Execute EnergyPlus.

        Specified kwargs overwrite IDF parameters. ExpandObjects, Basement and Slab
        preprocessors are ran before EnergyPlus.

        Does not return anything.

        Args:
            force (bool): Force simulation even though results exist in
                `self.simulation_dir`.

        Keyword Args:
            eplus_file (str): path to the idf file.
            weather_file (str): path to the EPW weather file.
            output_directory (str, optional): path to the output folder.
            ep_version (str, optional): EnergyPlus executable version to use, eg: 9-2-0
            output_report: 'sql' or 'htm'
            prep_outputs (bool or list, optional): if True, meters and variable
                outputs will be appended to the idf files. Can also specify custom
                outputs as list of ep-object outputs.
            keep_data (bool): If True, files created by EnergyPlus are saved to the
                tmp_dir.
            annual (bool): If True then force annual simulation (default: False)
            design_day (bool): Force design-day-only simulation (default: False)
            epmacro (bool): Run EPMacro prior to simulation (default: False)
            expandobjects (bool): Run ExpandObjects prior to simulation (default:
                True)
            readvars (bool): Run ReadVarsESO after simulation (default: False)
            output_prefix (str, optional): Prefix for output file names.
            output_suffix (str, optional): Suffix style for output file names (
                default: L). Choices are:

                - L: Legacy (e.g., eplustbl.csv)
                - C: Capital (e.g., eplusTable.csv)
                - D: Dash (e.g., eplus-table.csv)
            version (bool, optional): Display version information (default: False)
            verbose (str): Set verbosity of runtime messages (default: v) v: verbose
                q: quiet
            keep_data_err (bool): If True, errored directory where simulation
            occurred is
                kept.
            include (str, optional): List input files that need to be copied to the
                simulation directory. If a string is provided, it should be in a glob
                form (see :meth:`pathlib.Path.glob`).
            process_files (bool): If True, process the output files and load to a
                :class:`~pandas.DataFrame`. Custom processes can be passed using the
                :attr:`custom_processes` attribute.
            custom_processes (dict(Callback)): if provided, it has to be a
                dictionary with the keys being a glob (see
                :meth:`pathlib.Path.glob`), and
                the value a Callback taking as signature `callback(file: str,
                working_dir, simulname) -> Any` All the file matching this glob will
                be processed by this callback. Note: they will still be processed by
                pandas.read_csv (if they are csv files), resulting in duplicate. The
                only way to bypass this behavior is to add the key "*.csv" to that
                dictionary.
            return_idf (bool): If True, returns the :class:`IDF` object part of the
                return tuple.
            return_files (bool): It True, all files paths created by the EnergyPlus
                run are returned.

        Raises:
            EnergyPlusProcessError: If an issue occurs with the execution of the
                energyplus command.

        See Also:
            :attr:`IDF.simulation_files`, :attr:`IDF.processed_results` for simulation
            outputs.

        """
        # First, update keys with new values
        for key, value in kwargs.items():
            if f"_{key}" in self.__dict__:
                setattr(self, key, value)
            else:
                log(
                    f"IDF.simulate got invalid keyword '{key}'. Ignored",
                    level=logging.WARNING,
                )

        if self.simulation_dir.exists() and not force:  # don't simulate if results exists
            return self

        if self.as_version is not None and self.as_version != EnergyPlusVersion(self.idd_version):
            raise EnergyPlusVersionError(
                None,
                self.idfname,
                EnergyPlusVersion(self.idd_version),
                self.as_version,
            )

        include = self.include
        if isinstance(include, str):
            include = Path().abspath().glob(include)
        elif include is not None:
            include = [Path(file) for file in include]

        # check if a weather file is defined
        if not getattr(self, "epw", None):
            raise EnergyPlusWeatherError(
                f"No weather file specified with {self}. Set 'epw' in IDF("
                f"filename, epw='weather.epw').simulate() or in IDF.simulate("
                f"epw='weather.epw')"
            )

        # Todo: Add EpMacro Thread -> if exist in.imf "%program_path%EPMacro"
        # Run the expandobjects program if necessary
        tmp = (self.output_directory.makedirs_p() / "expandobjects_run_" + str(uuid.uuid1())[0:8]).mkdir()
        # Run the ExpandObjects preprocessor program
        expandobjects_thread = ExpandObjectsThread(self, tmp)
        try:
            expandobjects_thread.start()
            expandobjects_thread.join()
            # Give time to the subprocess to finish completely
            while expandobjects_thread.is_alive():
                time.sleep(1)
        except (KeyboardInterrupt, SystemExit):
            expandobjects_thread.stop()
        finally:
            tmp.rmtree(ignore_errors=True)
            e = expandobjects_thread.exception
            if e is not None:
                raise e
            if expandobjects_thread.cancelled:
                return self

        # Run the Basement preprocessor program if necessary
        tmp = (self.output_directory.makedirs_p() / "runBasement_run_" + str(uuid.uuid1())[0:8]).mkdir()
        basement_thread = BasementThread(self, tmp)
        try:
            basement_thread.start()
            basement_thread.join()
            # Give time to the subprocess to finish completely
            while basement_thread.is_alive():
                time.sleep(1)
        except KeyboardInterrupt:
            basement_thread.stop()
        finally:
            tmp.rmtree(ignore_errors=True)
            e = basement_thread.exception
            if e is not None:
                raise e
            if basement_thread.cancelled:
                return self

        # Run the Slab preprocessor program if necessary
        tmp = (self.output_directory.makedirs_p() / "runSlab_run_" + str(uuid.uuid1())[0:8]).mkdir()
        slab_thread = SlabThread(self, tmp)
        try:
            slab_thread.start()
            slab_thread.join()
            # Give time to the subprocess to finish completely
            while slab_thread.is_alive():
                time.sleep(1)
        except KeyboardInterrupt:
            slab_thread.stop()
        finally:
            if not self.keep_data_err:
                tmp.rmtree(ignore_errors=True)
            e = slab_thread.exception
            if e is not None:
                raise e
            if slab_thread.cancelled:
                return self

        # Run the energyplus program
        tmp = (self.output_directory.makedirs_p() / "eplus_run_" + str(uuid.uuid1())[0:8]).mkdir()
        running_simulation_thread = EnergyPlusThread(self, tmp)
        try:
            running_simulation_thread.start()
            running_simulation_thread.join()
            # Give time to the subprocess to finish completely
            while running_simulation_thread.is_alive():
                time.sleep(1)
        except KeyboardInterrupt:
            running_simulation_thread.stop()
        finally:
            tmp.rmtree(ignore_errors=True)
            e = running_simulation_thread.exception
            if e is not None:
                raise e
            return self

    def savecopy(self, filename, lineendings="default", encoding="latin-1"):
        """Save a copy of the file with the filename passed.

        Args:
            filename (str): Filepath to save the file.
            lineendings (str): Line endings to use in the saved file. Options are
                'default', 'windows' and 'unix' the default is 'default' which uses
                the line endings for the current system.
            encoding (str): Encoding to use for the saved file. The default is
                'latin-1' which is compatible with the EnergyPlus IDFEditor.

        Returns:
            Path: The new file path.
        """
        super().save(filename, lineendings, encoding)
        return Path(filename)

    def copy(self):
        """Return a copy of self as an in memory IDF.

        The copy is a new IDF object with the same parameters and arguments as self
        but is not attached to an file. Use IDF.saveas("idfname.idf", inplace=True)
        to save the copy to a file inplace. self.idfname will now be idfname.idf
        """
        return self.saveas(io.StringIO(""))

    def save(self, lineendings="default", encoding="latin-1", **kwargs):
        """Write the IDF model to the text file.

        Uses :meth:`~eppy.modeleditor.IDF.save` but also brings over existing
        simulation results.

        Args:
            lineendings (str) : Line endings to use in the saved file. Options are
                'default', 'windows' and 'unix' the default is 'default' which uses
                the line endings for the current system.
            encoding (str): Encoding to use for the saved file. The default is
                'latin-1' which is compatible with the EnergyPlus IDFEditor.
        Returns:
            IDF: The IDF model
        """
        super().save(filename=self.idfname, lineendings=lineendings, encoding=encoding)
        log(f"saved '{self.name}' at '{self.idfname}'")
        return self

    def saveas(self, filename, lineendings="default", encoding="latin-1", inplace=False):
        """Save the IDF model as.

        Writes a new text file and load a new instance of the IDF class (new object).

        Args:
            filename (str): Filepath to save the file. If None then use the IDF.idfname
                parameter. Also accepts a file handle.
            lineendings (str) : Line endings to use in the saved file. Options are
                'default', 'windows' and 'unix' the default is 'default' which uses
                the line endings for the current system.
            encoding (str): Encoding to use for the saved file. The default is
                'latin-1' which is compatible with the EnergyPlus IDFEditor.
            inplace (bool): If True, applies the new filename to self directly,
                else a new object is returned with the new filename.

        Returns:
            IDF: A new IDF object based on the new location file.
        """
        super().save(filename=filename, lineendings=lineendings, encoding=encoding)

        import inspect

        sig = inspect.signature(IDF.__init__)
        kwargs = {key: getattr(self, key) for key in list(sig.parameters) if key not in ["self", "idfname", "kwargs"]}

        as_idf = IDF(filename, **kwargs)
        # copy simulation_dir over to new location
        file: Path
        if self.simulation_files:
            # If simulation files exist in cache, copy to new cache location
            as_idf.simulation_dir.makedirs_p()
            for file in self.simulation_files:
                if self.output_prefix in file:
                    name = file.replace(self.output_prefix, as_idf.output_prefix)
                    name = Path(name).basename()
                else:
                    name = file.basename()
                with contextlib.suppress(shutil.SameFileError):
                    # A copy of self would have the same files in the simdir and
                    # throw an error.
                    file.copy(as_idf.simulation_dir / name)
        if inplace:
            # If inplace, replace content of self with content of as_idf.
            self.__dict__.update(as_idf.__dict__)
        else:
            # return the new object.
            return as_idf

    def process_results(self):
        """Return the list of processed results.

        Processes are defined by :attr:`custom_processes` as a list of tuple(file,
        result). A default process looks for csv files and tries to parse them into
        :class:`~pandas.DataFrame` objects.

        Returns:
            list: List of two-tuples.

        Info:
            For processed_results to work more consistently, it may be necessary to
            add the "readvars=True" parameter to :func:`IDF.simulate` as this one is
            set to false by default.
        """
        processes = {"*.csv": _process_csv}
        custom_processes = self.custom_processes
        if custom_processes:
            processes.update(custom_processes)

        try:
            results = []
            for glob, process in processes.items():
                results.extend(
                    [
                        (
                            file.basename(),
                            process(
                                file,
                                working_dir=os.getcwd(),
                                simulname=self.output_prefix,
                            ),
                        )
                        for file in self.simulation_dir.files(glob)
                    ]
                )
        except FileNotFoundError as e:
            raise SimulationNotRunError() from e
        else:
            return results

    def add_idf_object_from_idf_string(self, idf_string):
        """Add an IDF object (or more than one) from an EnergyPlus text string.

        Args:
            idf_string (str): A text string fully describing an EnergyPlus object.
        """
        # Load the idf_string as a new model.
        loaded_string = IDF(
            StringIO(idf_string),
            file_version=self.file_version,
            as_version=self.as_version,
            prep_outputs=False,
        )

        # Loop on all objects and using self.newidfobject
        added_objects = []
        for sequence in loaded_string.idfobjects.values():
            if sequence:
                for obj in sequence:
                    data = obj.to_dict()
                    key = data.pop("key")
                    added_objects.append(self.newidfobject(key=key.upper(), **data))
        del loaded_string  # remove loaded_string model
        return added_objects

    def upgrade(self, to_version=None, overwrite=False):
        """`EnergyPlus` idf version updater using local transition program.

        Update the EnergyPlus simulation file (.idf) to the latest available
        EnergyPlus version installed on this machine. Optionally specify a version
        (eg.: "9-2-0") to aim for a specific version. The output will be the path of
        the updated file. The run is multiprocessing_safe.

        Hint:
            If attempting to upgrade an earlier version of EnergyPlus (pre-v7.2.0),
            specific binaries need to be downloaded and copied to the
            EnergyPlus*/PreProcess/IDFVersionUpdater folder. More info at
            `Converting older version files
            <http://energyplus.helpserve.com/Knowledgebase/List/Index/46
            /converting-older-version-files>`_.

        Args:
            to_version (str, optional): EnergyPlus version in the form "X-X-X".
            overwrite (bool): If True, original idf file is overwritten with new
                transitioned file.

        Raises:
            EnergyPlusProcessError: If version updater fails.
            EnergyPlusVersionError:
            CalledProcessError:
        """
        # First, set versions
        if to_version is None:
            to_version = EnergyPlusVersion.latest()
        elif isinstance(to_version, (str, tuple)):
            to_version = EnergyPlusVersion(to_version)

        # second check if upgrade needed
        if self.file_version == to_version:
            return
        elif self.file_version > to_version:
            raise EnergyPlusVersionError(self.name, self.file_version, to_version)
        else:
            self.as_version = to_version  # set version number
            # execute transitions
            tmp = (self.output_directory / "Transition_run_" + str(uuid.uuid1())[0:8]).makedirs_p()
            transition_thread = TransitionThread(self, tmp, overwrite=overwrite)
            try:
                transition_thread.start()
                transition_thread.join()
                # Give time to the subprocess to finish completely
                while transition_thread.is_alive():
                    time.sleep(1)
            except KeyboardInterrupt:
                transition_thread.stop()
            except EnergyPlusVersionError as e:
                transition_thread.exception = e
            finally:
                tmp.rmtree(ignore_errors=True)
                e = transition_thread.exception
                if e is not None:
                    raise e

    def wwr(self, azimuth_threshold=10, round_to=10):
        """Return the Window-to-Wall Ratio by major orientation.

        Optionally round up the WWR value to nearest value (eg.: nearest 10 %).

        Args:
            azimuth_threshold (int): Defines the incremental major orientation
                azimuth angle. Due to possible rounding errors, some surface
                azimuth can be rounded to values different than the main
                directions (eg.: 89 degrees instead of 90 degrees). Defaults to
                increments of 10 degrees.
            round_to (float): Optionally round the WWR value to nearest value
                (eg.: nearest 10). If None, this is ignored and the float is
                returned.

        Returns:
            (pd.DataFrame): A DataFrame with the total wall area, total window
            area and WWR for each main orientation of the building.
        """
        import math

        def roundto(x, to=10.0):
            """Round up to closest `to` number."""

            if to and not math.isnan(x):
                return int(round(x / to)) * to
            else:
                return x

        total_surface_area = defaultdict(int)
        total_window_area = defaultdict(int)

        zones = self.idfobjects["ZONE"]
        zone: EpBunch
        for zone in zones:
            multiplier = float(zone.Multiplier if zone.Multiplier != "" else 1)
            for surface in [
                surf for surf in zone.zonesurfaces if surf.key.upper() not in ["INTERNALMASS", "WINDOWSHADINGCONTROL"]
            ]:
                if isclose(surface.tilt, 90, abs_tol=10) and surface.Outside_Boundary_Condition.lower() == "outdoors":
                    surf_azim = roundto(surface.azimuth, to=azimuth_threshold)
                    total_surface_area[surf_azim] += surface.area * multiplier
                for subsurface in surface.subsurfaces:
                    if hasattr(subsurface, "tilt"):
                        if isclose(subsurface.tilt, 90, abs_tol=10) and subsurface.Surface_Type.lower() == "window":
                            surf_azim = roundto(subsurface.azimuth, to=azimuth_threshold)
                            total_window_area[surf_azim] += subsurface.area * multiplier
                        if isclose(subsurface.tilt, 180, abs_tol=80):
                            total_window_area["sky"] += subsurface.area * multiplier
        # Fix azimuth = 360 which is the same as azimuth 0
        total_surface_area[0] += total_surface_area.pop(360, 0)
        total_window_area[0] += total_window_area.pop(360, 0)

        # Create dataframe with wall_area, window_area and wwr as columns and azimuth
        # as indexes

        df = (
            pd.DataFrame({"wall_area": total_surface_area, "window_area": total_window_area})
            .rename_axis("Azimuth")
            .fillna(0)
        )
        df.wall_area = df.wall_area.apply(round, decimals=1)
        df.window_area = df.window_area.apply(round, decimals=1)
        df["wwr"] = (
            (df.window_area / df.wall_area).replace([np.inf, -np.inf], np.nan).fillna(0).apply(round, decimals=2)
        )
        df["wwr_rounded_%"] = (
            (df.window_area / df.wall_area * 100)
            .replace([np.inf, -np.inf], np.nan)
            .fillna(0)
            .apply(lambda x: roundto(x, to=round_to))
        )
        return df

    def space_heating_profile(
        self,
        units="kWh",
        energy_out_variable_name=None,
        name="Space Heating",
        EnergySeries_kwds=None,
    ):
        """Return space-heating time series.

        Args:
            units (str): Units to convert the energy profile to. Will detect the
                units of the EnergyPlus results.
            energy_out_variable_name (list-like): a list of EnergyPlus Variable
                names.
            name (str): Name given to the EnergySeries.
            EnergySeries_kwds (dict, optional): keywords passed to
                :func:`EnergySeries.from_sqlite`

        Returns:
            EnergySeries
        """
        if EnergySeries_kwds is None:
            EnergySeries_kwds = {}
        start_time = time.time()
        if energy_out_variable_name is None:
            energy_out_variable_name = (
                "Air System Total Heating Energy",
                "Zone Ideal Loads Zone Total Heating Energy",
            )
        series = self._energy_series(energy_out_variable_name, units, name, EnergySeries_kwds=EnergySeries_kwds)
        log(f"Retrieved Space Heating Profile in {time.time() - start_time:,.2f} seconds")
        return series

    def space_cooling_profile(
        self,
        units="kWh",
        energy_out_variable_name=None,
        name="Space Cooling",
        EnergySeries_kwds=None,
    ):
        """Return space-cooling time series.

        Args:
            units (str): Units to convert the energy profile to. Will detect the
                units of the EnergyPlus results.
            energy_out_variable_name (list-like): a list of EnergyPlus
            name (str): Name given to the EnergySeries.
            EnergySeries_kwds (dict, optional): keywords passed to
                :func:`EnergySeries.from_sqlite`

        Returns:
            EnergySeries
        """
        if EnergySeries_kwds is None:
            EnergySeries_kwds = {}
        start_time = time.time()
        if energy_out_variable_name is None:
            energy_out_variable_name = (
                "Air System Total Cooling Energy",
                "Zone Ideal Loads Zone Total Cooling Energy",
            )
        series = self._energy_series(energy_out_variable_name, units, name, EnergySeries_kwds=EnergySeries_kwds)
        log(f"Retrieved Space Cooling Profile in {time.time() - start_time:,.2f} seconds")
        return series

    def service_water_heating_profile(
        self,
        units="kWh",
        energy_out_variable_name=None,
        name="Space Heating",
        EnergySeries_kwds=None,
    ):
        """Return service water heating (domestic hot water) time series.

        Args:
            units (str): Units to convert the energy profile to. Will detect the
                units of the EnergyPlus results.
            energy_out_variable_name (list-like): a list of EnergyPlus Variable
                names.
            name (str): Name given to the EnergySeries.
            EnergySeries_kwds (dict, optional): keywords passed to
                :func:`EnergySeries.from_sqlite`

        Returns:
            EnergySeries
        """
        if EnergySeries_kwds is None:
            EnergySeries_kwds = {}
        start_time = time.time()
        if energy_out_variable_name is None:
            energy_out_variable_name = ("WaterSystems:EnergyTransfer",)
        series = self._energy_series(energy_out_variable_name, units, name, EnergySeries_kwds=EnergySeries_kwds)
        log(f"Retrieved Service Water Heating Profile in {time.time() - start_time:,.2f} seconds")
        return series

    def custom_profile(
        self,
        energy_out_variable_name,
        name,
        units="kWh",
        prep_outputs=None,
        EnergySeries_kwds=None,
    ):
        """Return user-defined time series.

        Args:
            energy_out_variable_name (list-like): a list of EnergyPlus
            name (str): Name given to the EnergySeries.
            units (str): Units to convert the energy profile to. Will detect the
                units of the EnergyPlus results.
            prep_outputs:
            EnergySeries_kwds (dict, optional): keywords passed to
                :func:`EnergySeries.from_sqlite`

        Returns:
            EnergySeries
        """
        if EnergySeries_kwds is None:
            EnergySeries_kwds = {}
        start_time = time.time()
        series = self._energy_series(
            energy_out_variable_name,
            units,
            name,
            prep_outputs,
            EnergySeries_kwds=EnergySeries_kwds,
        )
        log(f"Retrieved {name} in {time.time() - start_time:,.2f} seconds")
        return series

    def newidfobject(self, key, **kwargs) -> EpBunch | None:
        """Define EpBunch object and add to model.

        The function will test if the object exists to prevent duplicates.

        Args:
            key (str): The type of IDF object. This must be in ALL_CAPS.
            **kwargs: Keyword arguments in the format `field=value` used to set
                fields in the EnergyPlus object.

        Example:
            >>> from archetypal import IDF
            >>> IDF.newidfobject(
            >>>     key="Schedule:Constant".upper(),
            >>>     Name="AlwaysOn",
            >>>     Schedule_Type_Limits_Name="",
            >>>     Hourly_Value=1,
            >>> )

        Returns:
            EpBunch: the object, if successful
            None: If an error occured.
        Raises:
            BadEPFieldError: If a field is not valid.
        """
        # get list of objects
        existing_objs = self.idfobjects[key]  # a list

        # create new object
        new_object = self.anidfobject(key, **kwargs)
        # If object is supposed to be 'unique-object', delete all objects to be
        # sure there is only one of them when creating new object
        # (see following line)
        if "unique-object" in set().union(*(d.objidd[0].keys() for d in existing_objs)):
            for obj in existing_objs:
                self.removeidfobject(obj)
                log(
                    f"{obj} is a 'unique-object'; Removed and replaced with" f" {new_object}",
                    lg.DEBUG,
                )
            self.addidfobject(new_object)
            return new_object
        if new_object in existing_objs:
            # If obj already exists, simply return the existing one.
            log(
                f"object '{new_object}' already exists in {self.name}. " f"Skipping.",
                lg.DEBUG,
            )
            return next(x for x in existing_objs if x == new_object)
        elif new_object not in existing_objs and new_object.nameexists():
            # Object does not exist (because not equal) but Name exists.
            obj = self.getobject(key=new_object.key.upper(), name=new_object.Name.upper())
            self.removeidfobject(obj)
            self.addidfobject(new_object)
            log(
                f"{obj} exists but has different attributes; Removed and replaced " f"with {new_object}",
                lg.DEBUG,
            )
            return new_object
        else:
            # add to model and return
            self.addidfobject(new_object)
            log(f"object '{new_object}' added to '{self.name}'", lg.DEBUG)
            return new_object

    def addidfobject(self, new_object) -> EpBunch:
        """Add an IDF object to the model.

        Args:
            new_object (EpBunch): The IDF object to add.

        Returns:
            EpBunch: object.
        """
        key = new_object.key.upper()
        self.idfobjects[key].append(new_object)
        self._reset_dependant_vars("idfobjects")
        return new_object

    def addidfobjects(self, new_objects):
        """Add multiple IDF objects to the model.

        Resetting dependent variables will wait after all objects have been added.
        """
        for new_object in new_objects:
            key = new_object.key.upper()
            self.idfobjects[key].append(new_object)
        self._reset_dependant_vars("idfobjects")
        return new_objects

    def removeidfobject(self, idfobject):
        """Remove an IDF object from the model.

        Args:
            idfobject (EpBunch): The object to remove from the model.
        """
        key = idfobject.key.upper()
        self.idfobjects[key].remove(idfobject)
        self._reset_dependant_vars("idfobjects")

    def removeidfobjects(self, idfobjects: Iterable[EpBunch]):
        """Remove an IDF object from the model.

        Resetting dependent variables will wait after all objects have been removed.

        Args:
            idfobjects: The object to remove from the model.
        """
        for idfobject in idfobjects:
            key = idfobject.key.upper()
            self.idfobjects[key].remove(idfobject)
        self._reset_dependant_vars("idfobjects")

    def anidfobject(self, key: str, aname: str = "", **kwargs) -> EpBunch:
        """Define and create an object, but don't add it to the model.

        See :func:`~archetypal.idfclass.idf.IDF.newidfobject`). If you don't specify
        a value for a field, the default value will be set.

        Example:
            >>> from archetypal import IDF
            >>> IDF.anidfobject("CONSTRUCTION")
            >>> IDF.anidfobject(
            >>>     key="CONSTRUCTION",
            >>>     Name='Interior Ceiling_class',
            >>>     Outside_Layer='LW Concrete',
            >>>     Layer_2='soundmat'
            >>> )

        Args:
            key (str): The type of IDF object. This must be in ALL_CAPS.
            aname (str): This parameter is not used. It is left there for backward
                compatibility.
            kwargs: Keyword arguments in the format `field=value` used to set
                fields in the EnergyPlus object.

        Returns:
            EpBunch: object.
        """
        obj = newrawobject(self.model, self.idd_info, key)
        abunch = obj2bunch(self.model, self.idd_info, obj)
        if aname:
            warnings.warn(
                f"The aname parameter should no longer be used ({aname}).",
                UserWarning,
            )
            namebunch(abunch, aname)
        for k, v in kwargs.items():
            try:
                abunch[k] = "" if v is None else v
            except BadEPFieldError as e:
                # Backwards compatibility
                if str(e) == "unknown field Key_Name":
                    abunch["Name"] = v
                elif str(e) == "unknown field Zone_or_ZoneList_Name":
                    abunch["Zone_or_ZoneList_or_Space_or_SpaceList_Name"] = v
                elif str(e) == "unknown field People_per_Zone_Floor_Area":
                    abunch["People_per_Floor_Area"] = v
                else:
                    raise
        abunch.theidf = self
        return abunch

    def get_schedule_type_limits_data_by_name(self, schedule_limit_name):
        """Return the data for a particular 'ScheduleTypeLimits' object.

        Args:
            schedule_limit_name:
        """
        schedule = self.getobject("ScheduleTypeLimits".upper(), schedule_limit_name)

        if schedule is not None:
            lower_limit = schedule["Lower_Limit_Value"]
            upper_limit = schedule["Upper_Limit_Value"]
            numeric_type = schedule["Numeric_Type"]
            unit_type = schedule["Unit_Type"]

            if schedule["Unit_Type"] == "":
                unit_type = numeric_type

            return lower_limit, upper_limit, numeric_type, unit_type
        else:
            return "", "", "", ""

    def get_schedule_epbunch(self, name, sch_type=None):
        """Return the epbunch of a particular schedule name.

        If the schedule type is known, retrievess it quicker.

        Args:
            name (str): The name of the schedule to retreive in the IDF file.
            sch_type (str): The schedule type, e.g.: "SCHEDULE:YEAR".
        """
        if sch_type is None:
            try:
                return self.schedules_dict[name.upper()]
            except KeyError as e:
                raise ScheduleNotFoundError(name, sch_type, self.name) from e
        else:
            return self.getobject(sch_type.upper(), name)

    def _get_all_schedules(self, yearly_only=False):
        """Return all schedule ep_objects in a dict with their name as a key.

        Args:
            yearly_only (bool): If True, return only yearly schedules

        Returns:
            (dict of eppy.bunch_subclass.EpBunch): the schedules with their
                name as a key
        """
        schedule_types = list(map(str.upper, self.getiddgroupdict()["Schedules"]))
        if yearly_only:
            schedule_types = [
                "Schedule:Year".upper(),
                "Schedule:Compact".upper(),
                "Schedule:Constant".upper(),
                "Schedule:File".upper(),
            ]
        scheds = {}
        for sched_type in schedule_types:
            for sched in self.idfobjects[sched_type]:
                try:
                    if sched.key.upper() in schedule_types:
                        scheds[sched.Name.upper()] = sched
                except KeyError:
                    pass
        return scheds

    def _get_used_schedules(self, yearly_only=False):
        """Return all used schedules.

        Args:
            yearly_only (bool): If True, return only yearly schedules

        Returns:
            (list): the schedules names
        """
        schedule_types = [
            "Schedule:Day:Hourly".upper(),
            "Schedule:Day:Interval".upper(),
            "Schedule:Day:List".upper(),
            "Schedule:Week:Daily".upper(),
            "Schedule:Year".upper(),
            "Schedule:Week:Compact".upper(),
            "Schedule:Compact".upper(),
            "Schedule:Constant".upper(),
            "Schedule:File".upper(),
        ]

        used_schedules = []
        all_schedules = self._get_all_schedules(yearly_only=yearly_only)
        for object_name in self.idfobjects:
            for obj in self.idfobjects[object_name]:
                if obj.key.upper() not in schedule_types:
                    for fieldvalue in obj.fieldvalues:
                        try:
                            if fieldvalue.upper() in all_schedules and fieldvalue not in used_schedules:
                                used_schedules.append(fieldvalue)
                        except (KeyError, AttributeError):
                            pass
        return used_schedules

    @property
    def width(self):
        """Get the width of the building [m]."""
        bbox = self.bounding_box()
        return max(bbox.xs) - min(bbox.xs)

    @property
    def length(self):
        """Get the length of the building [m]."""
        bbox = self.bounding_box()
        return max(bbox.ys) - min(bbox.ys)

    def resize(self, width, length):
        """Resize the floor plate to x and y [meters].

        Args:
            width (float): The new width [m] of the building (x axis).
            length (float): The new length [m] of the building (y axis).
        """
        x_scale = width / self.width
        y_scale = length / self.length
        self.scale(x_scale, axes="x")
        self.scale(y_scale, axes="y")

    def rename(self, objkey, objname, newname):
        """Rename all the references to this objname.

        Function comes from eppy.modeleditor and was modified to compare the
        name to rename with a lower string (see
        idfobject[idfobject.objls[findex]].lower() == objname.lower()).

        Args:
            objkey (str): EpBunch we want to rename and rename all the
                occurrences where this object is in the IDF file
            objname (str): The name of the EpBunch to rename
            newname (str): New name used to rename the EpBunch

        Returns:
            theobject (EpBunch): The renamed idf object
        """
        refnames = eppy.modeleditor.getrefnames(self, objkey)
        for refname in refnames:
            objlists = eppy.modeleditor.getallobjlists(self, refname)
            # [('OBJKEY', refname, fieldindexlist), ...]
            for robjkey, refname, fieldindexlist in objlists:
                idfobjects = self.idfobjects[robjkey]
                for idfobject in idfobjects:
                    for findex in fieldindexlist:  # for each field
                        if idfobject[idfobject.objls[findex]].lower() == objname.lower():
                            idfobject[idfobject.objls[findex]] = newname
        theobject = self.getobject(objkey, objname)
        fieldname = next(item for item in theobject.objls if item.endswith("Name"))
        theobject[fieldname] = newname
        return theobject

    def set_wwr(
        self,
        wwr: float | None = None,
        construction: str | None = None,
        force: bool = False,
        wwr_map: dict | None = None,
        surfaces: Iterable | None = None,
    ):
        """Set Window-to-Wall Ratio of external walls.

        Different WWR can be applied to specific wall orientations using the
        `wwr_map` dictionary. This map is a dict of wwr values, keyed by
        `wall.azimuth`, which overrides the default passed as `wwr`. Note that
        `wall.azimuth` is rounded to the closest integer.

        They can also be applied to walls oriented to a compass point, e.g. north,
        which will apply to walls which have an azimuth within 45 degrees of due north.

        Args:
            wwr: The window to wall ratio to apply to all orientations. If wwr_map is
                specified, `wwr` is the default wwr for oreintations not defined in
                the mapping.
            construction: Name of a window construction to apply.
            force: True to create windows on walls that don't have any.
            wwr_map: Mapping from wall orientation (azimuth) to WWR, e.g.
                {180: 0.25, 90: 0.2}.
            surfaces: Iterable of surfaces to set the window to wall ratio of.
        """
        # Taken from `geomeppy.idf.IDF.set_wwr` since pull request is not being
        # reviewed as of 2021-11-10.

        try:
            ggr: Idf_MSequence | None = self.idfobjects["GLOBALGEOMETRYRULES"][0]
        except IndexError:
            ggr = None

        wwr_map = wwr_map or {0: wwr, 90: wwr, 180: wwr, 270: wwr}

        # check orientation
        for degrees, wwr in wwr_map.items():
            external_walls = filter(
                lambda x: x.Outside_Boundary_Condition.lower() == "outdoors",
                surfaces or self.getsurfaces("wall"),
            )
            external_walls = filter(lambda x: closest_cardinal_angle(x.azimuth) == degrees, external_walls)
            subsurfaces = self.getsubsurfaces()
            for wall in external_walls:
                # get any subsurfaces on the wall
                wall_subsurfaces = list(filter(lambda x: x.Building_Surface_Name == wall.Name, subsurfaces))

                if wall_subsurfaces and not construction:
                    constructions = list({wss.Construction_Name for wss in wall_subsurfaces if _is_window(wss)})
                    if len(constructions) > 1:
                        raise ValueError(f'Not all subsurfaces on wall "{wall.Name}" have the same construction')
                    construction = constructions[0]
                if len(wall_subsurfaces) == 0 and not force:
                    # Don't create windows on walls that don't have any windows already.
                    continue
                # remove all subsurfaces
                for ss in wall_subsurfaces:
                    self.rename(ss.key.upper(), ss.Name, f"{wall.Name} window")
                    self.removeidfobject(ss)
                coords = window_vertices_given_wall(wall, wwr)
                window = self.newidfobject(
                    "FENESTRATIONSURFACE:DETAILED",
                    Name=f"{wall.Name} window",
                    Surface_Type="Window",
                    Construction_Name=construction or "",
                    Building_Surface_Name=wall.Name,
                    View_Factor_to_Ground="autocalculate",  # from the surface angle
                )
                window.setcoords(coords, ggr)

    def _energy_series(
        self,
        energy_out_variable_name,
        units,
        name,
        prep_outputs=None,
        EnergySeries_kwds=None,
    ) -> EnergySeries:
        """Query the report data and return an EnergySeries.

        Args:
            energy_out_variable_name:
            units:
            name:
            prep_outputs (list):
            EnergySeries_kwds:
        """
        if prep_outputs:
            self.outputs.add_custom(prep_outputs).apply()
            self.simulate()
        rd = ReportData.from_sqlite(self.sql_file, table_name=energy_out_variable_name)
        profile = EnergySeries.from_reportdata(rd, to_units=units, name=name, **EnergySeries_kwds)
        return profile

    def _execute_transitions(self, idf_file, to_version, **kwargs):
        trans_exec = {
            EnergyPlusVersion(re.search(r"to-V(([\d]*?)-([\d]*?)-([\d]))", executable).group(1)): executable
            for executable in self.idfversionupdater_dir.files("Transition-V*")
        }

        transitions = [key for key in trans_exec if to_version >= key > self.file_version]
        transitions.sort()

        for trans in tqdm(
            transitions,
            position=self.position,
            desc=f"transition file #{self.position}-{self.name}",
        ):
            if not trans_exec[trans].exists():
                raise EnergyPlusProcessError(
                    cmd=trans_exec[trans],
                    stderr=f"The specified EnergyPlus version (v{to_version}) does not have"
                    f" the required transition program '{trans_exec[trans]}' in the "
                    "PreProcess folder. See the documentation "
                    "(archetypal.readthedocs.io/troubleshooting.html#missing"
                    "-transition-programs) "
                    "to solve this issue",
                    idf=self,
                )
            else:
                cmd = [trans_exec[trans], idf_file]
                with subprocess.Popen(
                    cmd,
                    stdout=subprocess.PIPE,
                    stderr=subprocess.PIPE,
                    cwd=self.idfversionupdater_dir,
                ) as process:
                    process_output, error_output = process.communicate()
                    log(
                        process_output.decode("utf-8"),
                        level=lg.DEBUG,
                        name="transition_" + self.name,
                        filename="transition_" + self.name,
                        log_dir=self.idfversionupdater_dir,
                    )
                    if error_output:
                        log(
                            error_output.decode("utf-8"),
                            level=lg.DEBUG,
                            name="transition_" + self.name,
                            filename="transition_" + self.name,
                            log_dir=self.idfversionupdater_dir,
                        )

    def to_world(self):
        """Translate surfaces and subsurfaces to 'World' coordinates.

        Notes:
            Shading surfaces are already specified in world coordinates. Daylighting
            reference points are also translated in this method.
        """
        from geomeppy.geom.vectors import Vector3D
        from geomeppy.recipes import translate, translate_coords

        if "world" in [o.Coordinate_System.lower() for o in self.idfobjects["GLOBALGEOMETRYRULES"]] or self.translated:
            log("Model already set as World coordinates", level=lg.WARNING)
            return
        zone_angles = {z.Direction_of_Relative_North or 0 for z in self.idfobjects["ZONE"]}
        # If Zones have Direction_of_Relative_North != 0, model needs to be rotated
        # before translation.
        if all(angle != 0 for angle in zone_angles):
            self.rotate(None, (0, 0, 0))

            from geomeppy.recipes import rotate

            # Since we rotated the building and the site, we need to rotate the site
            # back by angle
            anchor = Vector3D(*(0, 0, 0))
            shadingsurfaces = self.getsiteshadingsurfaces()
            self.translate(-anchor)
            rotate(shadingsurfaces, next(iter(zone_angles)))
            self.translate(anchor)

        zone_origin = {
            zone.Name.upper(): Vector3D(zone.X_Origin or 0, zone.Y_Origin or 0, zone.Z_Origin or 0)
            for zone in self.idfobjects["ZONE"]
        }
        surfaces = {s.Name.upper(): s for s in self.getsurfaces()}
        subsurfaces = self.getsubsurfaces()
        daylighting_refpoints = list(self.idfobjects["DAYLIGHTING:REFERENCEPOINT"])
        attached_shading_surf_names = []
        for g in self.idd_index["ref2names"]["AttachedShadingSurfNames"]:
            for item in self.idfobjects[g]:
                attached_shading_surf_names.append(item)

        # Translate surfaces in the direction of their zone's origin vector.
        for subsurf in subsurfaces:
            zone_name = surfaces[subsurf.Building_Surface_Name.upper()].Zone_Name
            translate([subsurf], zone_origin[zone_name.upper()])
        for surf_name, surf in surfaces.items():
            translate([surf], zone_origin[surf.Zone_Name.upper()])
        for day in daylighting_refpoints:
            zone_name = day.Zone_or_Space_Name
            coords = translate_coords(day.coords, zone_origin[zone_name.upper()])
            (
                day.XCoordinate_of_Reference_Point,
                day.YCoordinate_of_Reference_Point,
                day.ZCoordinate_of_Reference_Point,
            ) = coords[0]
        for attached_surf in attached_shading_surf_names:
            parent_surface = attached_surf.get_referenced_object("Base_Surface_Name")
            zone_name = parent_surface.Zone_Name
            translate([attached_surf], zone_origin[zone_name.upper()])

        # Edit the `GLOBALGEOMETRYRULES` to "World"
        for obj in self.idfobjects["GLOBALGEOMETRYRULES"]:
            obj.Coordinate_System = "World"
            obj.Daylighting_Reference_Point_Coordinate_System = "World"
            obj.Rectangular_Surface_Coordinate_System = "World"

        # Set all zone origin vectors to (0,0,0)
        for zone in self.idfobjects["ZONE"]:
            zone.X_Origin, zone.Y_Origin, zone.Z_Origin = 0, 0, 0

        self.translated = True
        # Finally, rotate model if not already rotated.
        if not self.rotated:
            self.rotate(None, (0, 0, 0))

    def view_model(
        self,
        title=None,
        save=False,
        show=True,
        close=False,
        ax=None,
        axis_off=False,
        dpi=300,
        file_format="png",
        filename="unnamed",
    ):
        """Show a zoomable, rotatable representation of the IDF."""
        from matplotlib import pyplot as plt

        from archetypal.plot import save_and_show
        from geomeppy.view_geometry import view_idf

        if (
            "relative" in [o.Coordinate_System.lower() for o in self.idfobjects["GLOBALGEOMETRYRULES"]]
            and self.coords_are_truly_relative
        ):
            raise ModelInRelativeCoordinatesError()
        view_idf(idf=self, test=~show)

        fig = plt.gcf()
        axes = fig.get_axes()

        return save_and_show(
            fig,
            axes,
            save=save,
            show=show,
            close=close,
            filename=filename,
            file_format=file_format,
            dpi=dpi,
            axis_off=axis_off,
            extent=None,
        )

    @property
    def coords_are_truly_relative(self):
        """True if GlobalGeometryRules as `Relative` and Zone origins are not 0,0,0."""
        ggr_asks_for_relative = "relative" in [
            o.Coordinate_System.lower() for o in self.idfobjects["GLOBALGEOMETRYRULES"]
        ]
        all_zone_origin_at_0 = True
        for z in self.idfobjects["ZONE"]:
            xyz = (z.X_Origin, z.Y_Origin, z.Z_Origin)
            coord = tuple(pd.to_numeric(pd.Series(xyz)).fillna(0))
            if coord != (0, 0, 0):
                all_zone_origin_at_0 = False
        return ggr_asks_for_relative and not all_zone_origin_at_0

    def rotate(self, angle: float | None = None, anchor: tuple[float, float, float] | None = None):
        """Rotate the IDF counterclockwise around `anchor` by the angle given (degrees).

        IF angle is None, rotates to Direction_of_Relative_North specified in Zone
        objects.
        """
        if not angle:
            bldg_angle = self.idfobjects["BUILDING"][0].North_Axis or 0
            log(f"Building North Axis = {bldg_angle}", level=lg.DEBUG)
            zone_angles = {z.Direction_of_Relative_North for z in self.idfobjects["ZONE"]}
            assert len(zone_angles) == 1, "Not all zone have the same Direction_of_Relative_North"
            zone_angle, *_ = zone_angles
            zone_angle = zone_angle or 0
            log(f"Zone(s) North Axis = {zone_angle}", level=lg.DEBUG)
            angle = -(bldg_angle + zone_angle)
        if isinstance(anchor, tuple):
            from geomeppy.geom.vectors import Vector3D

            anchor = Vector3D(*anchor)
        # Rotate the building
        super().rotate(angle, anchor=anchor)
        log(f"Geometries rotated by {angle} degrees around " f"{anchor or 'building centroid'}")

        # after building is rotate, change the north axis and zone direction to zero.
        self.idfobjects["BUILDING"][0].North_Axis = 0
        for z in self.idfobjects["ZONE"]:
            z.Direction_of_Relative_North = 0
        # Mark the model as rotated
        self.rotated = True

    def translate(self, vector: tuple[float, float, float]):
        """Move the IDF in the direction given by a vector."""
        if isinstance(vector, tuple):
            from geomeppy.geom.vectors import Vector2D

            vector = Vector2D(*vector)

        super().translate(vector=vector)
        self.translated = True

    @property
    def translated(self):
        """Get or set if the model was translated (X, Y, Z)."""
        return self._translated

    @translated.setter
    def translated(self, value):
        self._translated = bool(value)

    @property
    def rotated(self):
        """Get or set if the model was rotated."""
        return self._rotated

    @rotated.setter
    def rotated(self, value):
        self._rotated = bool(value)

    @property
    def reporting_frequency(self):
        return self._reporting_frequency

    @reporting_frequency.setter
    def reporting_frequency(self, value):
        self._reporting_frequency = value

    def getsiteshadingsurfaces(self, surface_type=""):
        site_shading_types = self.idd_index["ref2names"]["AllShadingSurfNames"].difference(
            self.idd_index["ref2names"]["AttachedShadingSurfNames"]
        )
        surfaces = itertools.chain.from_iterable([self.idfobjects[key.upper()] for key in site_shading_types])
        if surface_type:
            surfaces = filter(lambda x: x.Surface_Type.lower() == surface_type.lower(), surfaces)
        return list(surfaces)

    @property
    def total_envelope_area(self):
        """Get the total gross envelope area including windows [m2].

        Note:
            The envelope is consisted of surfaces that have an outside boundary
            condition different then `Adiabatic` or `Surface` or that participate in
            the heat exchange with the exterior.

        """
        total_area = 0
        area = 0
        zones = self.idfobjects["ZONE"]
        zone: EpBunch
        for zone in zones:
            for surface in zone.zonesurfaces:
                if hasattr(surface, "tilt") and surface.tilt == 180.0:
                    multiplier = float(zone.Multiplier if zone.Multiplier != "" else 1)

                    area += surface.area * multiplier
        self._area_total = area
        for surface in self.getsurfaces():
            if surface.Outside_Boundary_Condition.lower() in ["adiabatic", "surface"]:
                continue
            zone = surface.get_referenced_object("Zone_Name")
            multiplier = float(zone.Multiplier if zone.Multiplier != "" else 1)
            total_area += surface.area * multiplier
        return total_area


def _process_csv(file, working_dir, simulname):
    """Process csv file.

    Args:
        file:
        working_dir:
        simulname:
    """
    log("looking for csv output, return the csv files in DataFrames if any")
    if "table" in file.basename():
        tables_out = working_dir.abspath() / "tables"
        tables_out.makedirs_p()
        file.copy(tables_out / "%s_%s.csv" % (file.basename().stripext(), simulname))
        return
    log(f"try to store file {file} in DataFrame")
    try:
        df = pd.read_csv(file, sep=",", encoding="us-ascii")
    except ParserError:
        pass
    else:
        log(f"file {file} stored")
        return df


def closest_cardinal_angle(azimuth):
    """Returns the closest bearing angle to the given azimuth angle."""
    dirs = [0, 90, 180, 270]
    ix = int(round(azimuth / (360.0 / len(dirs))))
    return dirs[ix % len(dirs)]<|MERGE_RESOLUTION|>--- conflicted
+++ resolved
@@ -408,11 +408,7 @@
         try:
             file = next(iter(Pathlib(example_files_dir).rglob(f"{example_name.stem}.idf")))
         except StopIteration as e:
-<<<<<<< HEAD
             full_list = [str(x.name) for x in example_files_dir.files("*.idf")]
-=======
-            full_list = list(map(lambda x: str(x.name), example_files_dir.files("*.idf")))
->>>>>>> f6528a63
             raise ValueError(f"Choose from: {sorted(full_list)}") from e
         if epw is not None:
             epw = Path(epw)
@@ -422,11 +418,7 @@
                 try:
                     epw = next(iter(Pathlib(dir_weather_data_).rglob(f"{epw.stem}.epw")))
                 except StopIteration as e:
-<<<<<<< HEAD
                     full_list = [str(x.name) for x in dir_weather_data_.files("*.epw")]
-=======
-                    full_list = list(map(lambda x: str(x.name), dir_weather_data_.files("*.epw")))
->>>>>>> f6528a63
                     raise ValueError(f"Choose EPW from: {sorted(full_list)}") from e
         return cls(file, epw=epw, **kwargs)
 
