"""archetypal Schedule module."""

import functools
import io
import logging as lg
from datetime import datetime, timedelta
from itertools import groupby
<<<<<<< HEAD
from typing import FrozenSet, Union, List
=======
from typing import FrozenSet, List, Union
>>>>>>> bd6fb0b5

import matplotlib.pyplot as plt
import numpy as np
import pandas as pd
from energy_pandas import EnergySeries
from eppy.bunch_subclass import BadEPFieldError
from typing_extensions import Literal
from validator_collection import checkers, validators

from archetypal.utils import log


class ScheduleTypeLimits:
    """ScheduleTypeLimits class."""

    __slots__ = ("_name", "_lower_limit", "_upper_limit", "_numeric_type", "_unit_type")

    _NUMERIC_TYPES = ("continuous", "discrete")
    _UNIT_TYPES = (
        "Dimensionless",
        "Temperature",
        "DeltaTemperature",
        "PrecipitationRate",
        "Angle",
        "ConvectionCoefficient",
        "ActivityLevel",
        "Velocity",
        "Capacity",
        "Power",
        "Availability",
        "Percent",
        "Control",
        "Mode",
    )

    def __init__(
        self,
        Name,
        LowerLimit,
        UpperLimit,
        NumericType="Continuous",
        UnitType="Dimensionless",
    ):
        """Initialize object."""
        self.Name = Name
        self.LowerLimit = LowerLimit
        self.UpperLimit = UpperLimit
        self.NumericType = NumericType
        self.UnitType = UnitType

    @property
    def Name(self):
        """Get or set the name of the ScheduleTypeLimits."""
        return self._name

    @Name.setter
    def Name(self, value):
        self._name = validators.string(value)

    @property
    def LowerLimit(self):
        """Get or set the LowerLimit."""
        return self._lower_limit

    @LowerLimit.setter
    def LowerLimit(self, value):
        self._lower_limit = validators.float(value, allow_empty=True)

    @property
    def UpperLimit(self):
        """Get or set the UpperLimit."""
        return self._upper_limit

    @UpperLimit.setter
    def UpperLimit(self, value):
        self._upper_limit = validators.float(value, allow_empty=True)

    @property
    def NumericType(self):
        """Get or set numeric type. Can be null."""
        return self._numeric_type

    @NumericType.setter
    def NumericType(self, value):
        validators.string(value, allow_empty=True)
        if value is not None:
            assert value.lower() in self._NUMERIC_TYPES, (
                f"Input error for value '{value}'. NumericType must "
                f"be one of '{self._NUMERIC_TYPES}'"
            )
        self._numeric_type = value

    @property
    def UnitType(self):
        """Get or set the unit type. Can be null."""
        return self._unit_type

    @UnitType.setter
    def UnitType(self, value):
        value = validators.string(value)
        assert value.lower() in map(str.lower, self._UNIT_TYPES), (
            f"Input error for value '{value}'. UnitType must "
            f"be one of '{self._UNIT_TYPES}'"
        )
        self._unit_type = value

    @classmethod
    def from_dict(cls, data):
        """Create a ScheduleTypeLimit from a dictionary.

        Args:
            data: ScheduleTypeLimit dictionary following the format below.

        .. code-block:: python

            {
            "Name": 'Fractional',
            "LowerLimit": 0,
            "UpperLimit": 1,
            "NumericType": None,
            "UnitType": "Dimensionless"
            }
        """
        return cls(**data)

    @classmethod
    def from_epbunch(cls, epbunch):
        """Create a ScheduleTypeLimits from an epbunch.

        Args:
            epbunch (EpBunch): The epbunch of key "SCHEDULETYPELIMITS".
        """
        assert (
            epbunch.key.upper() == "SCHEDULETYPELIMITS"
        ), f"Expected 'SCHEDULETYPELIMITS' epbunch. Got {epbunch.key}."
        name = epbunch.Name
        lower_limit = epbunch.Lower_Limit_Value
        upper_limit = epbunch.Upper_Limit_Value
        numeric_type = epbunch.Numeric_Type
        unit_type = epbunch.Unit_Type
        return cls(
            Name=name,
            LowerLimit=lower_limit if checkers.is_numeric(lower_limit) else None,
            UpperLimit=upper_limit if checkers.is_numeric(upper_limit) else None,
            NumericType=numeric_type
            if checkers.is_string(numeric_type, minimum_length=1)
            else "Continuous",
            UnitType=unit_type
            if checkers.is_string(unit_type, minimum_length=1)
            else "Dimensionless",
        )

    def to_dict(self):
        """Return ScheduleTypeLimits dictionary representation."""
        return {
            "Name": self.Name,
            "LowerLimit": self.LowerLimit,
            "UpperLimit": self.UpperLimit,
            "NumericType": self.NumericType,
            "UnitType": self.UnitType,
        }

    def to_epbunch(self, idf):
        """Convert self to an epbunch given an idf model.

        Notes:
            The object is added to the idf model.

        Args:
            idf (IDF): An IDF model.

        .. code-block::

            SCHEDULETYPELIMITS,
                ,                         !- Name
                ,                         !- Lower Limit Value
                ,                         !- Upper Limit Value
                ,                         !- Numeric Type
                Dimensionless;            !- Unit Type

        Returns:
            EpBunch: The EpBunch object added to the idf model.
        """
        return idf.newidfobject(
            key="SCHEDULETYPELIMITS",
            Name=self.Name,
            Lower_Limit_Value=self.LowerLimit,
            Upper_Limit_Value=self.UpperLimit,
            Numeric_Type=self.NumericType,
            Unit_Type=self.UnitType,
        )

    def duplicate(self):
        """Get copy of self."""
        return self.__copy__()

    def __copy__(self):
        """Get copy of self."""
        return self.__class__(
            self.Name, self.LowerLimit, self.UpperLimit, self.NumericType, self.UnitType
        )

    def __repr__(self):
        """Return the string representation of self."""
        return (
            self.Name
            + f" {self.LowerLimit} < values < {self.UpperLimit}"
            + f"Units: {self.UnitType}"
        )

    def __keys__(self):
        """Get keys of self. Useful for hashing."""
        return (
            self.Name,
            self.LowerLimit,
            self.UpperLimit,
            self.NumericType,
            self.UnitType,
        )

    def __eq__(self, other):
        """Assert self is equal to other."""
        if not isinstance(other, ScheduleTypeLimits):
            return NotImplemented
        else:
            return self.__keys__() == other.__keys__()


class _ScheduleParser:
    """Class used to parse schedules in IDF files."""

    @staticmethod
    def get_interval_day_ep_schedule_values(epbunch) -> np.ndarray:
        """Get values for Schedule:Day:Interval.

        Args:
            epbunch (EpBunch): The schedule EpBunch object.
        """
        number_of_day_sch = int((len(epbunch.fieldvalues) - 3) / 2)

        hourly_values = np.arange(24, dtype=float)
        start_hour = 0
        for i in range(number_of_day_sch):
            value = float(epbunch["Value_Until_Time_{}".format(i + 1)])
            until_time = [
                int(s.strip())
                for s in epbunch["Time_{}".format(i + 1)].split(":")
                if s.strip().isdigit()
            ]
            end_hour = int(until_time[0] + until_time[1] / 60)
            for hour in range(start_hour, end_hour):
                hourly_values[hour] = value

            start_hour = end_hour
        _, _, numeric_type, _ = _ScheduleParser.get_schedule_type_limits_data(epbunch)
        if numeric_type.strip().lower() == "discrete":
            hourly_values = hourly_values.astype(int)

        return hourly_values

    @staticmethod
    def get_hourly_day_ep_schedule_values(epbunch):
        """Get values for Schedule:Day:Hourly.

        Args:
            epbunch (EpBunch): The schedule EpBunch object.
        """
        return np.array(epbunch.fieldvalues[3:])

    @staticmethod
    def get_compact_weekly_ep_schedule_values(
        epbunch, start_date, index=None, strict=False
    ) -> np.ndarray:
        """Get values for schedule:week:compact.

        Args:
            strict:
            epbunch (EpBunch): the name of the schedule
            start_date:
            index:
        """
        if index is None:
            idx = pd.date_range(start=start_date, periods=168, freq="1H")
            slicer_ = pd.Series([False] * (len(idx)), index=idx)
        else:
            slicer_ = pd.Series([False] * (len(index)), index=index)

        weekly_schedules = pd.Series([0] * len(slicer_), index=slicer_.index)
        # update last day of schedule

        num_of_daily_schedules = int(len(epbunch.fieldvalues[2:]) / 2)

        for i in range(num_of_daily_schedules):
            day_type = epbunch["DayType_List_{}".format(i + 1)].lower()
            # This field can optionally contain the prefix “For”
            how = _ScheduleParser._field_set(
                epbunch, day_type.strip("for: "), start_date, slicer_, strict
            )
            if not weekly_schedules.loc[how].empty:
                # Loop through days and replace with day:schedule values
                days = []
                for name, day in weekly_schedules.loc[how].groupby(
                    pd.Grouper(freq="D")
                ):
                    if not day.empty:
                        ref = epbunch.get_referenced_object(
                            "ScheduleDay_Name_{}".format(i + 1)
                        )
                        day.loc[:] = _ScheduleParser.get_schedule_values(
                            sched_epbunch=ref, start_date=start_date, strict=strict
                        )
                        days.append(day)
                new = pd.concat(days)
                slicer_.update(pd.Series([True] * len(new.index), index=new.index))
                slicer_ = slicer_.apply(lambda x: x is True)
                weekly_schedules.update(new)
            else:
                return weekly_schedules.values

        return weekly_schedules.values

    @staticmethod
    def get_daily_weekly_ep_schedule_values(epbunch, start_date, strict) -> np.ndarray:
        """Get values for schedule:week:daily.

        Args:
            strict:
            epbunch (EpBunch): The schedule EpBunch object.
        """
        # 7 list for 7 days of the week
        hourly_values = []
        for day in [
            "Monday",
            "Tuesday",
            "Wednesday",
            "Thursday",
            "Friday",
            "Saturday",
            "Sunday",
        ]:
            ref = epbunch.get_referenced_object("{}_ScheduleDay_Name".format(day))
            h = _ScheduleParser.get_schedule_values(
                sched_epbunch=ref, start_date=start_date, strict=strict
            )
            hourly_values.append(h)
        hourly_values = np.array(hourly_values)
        # shift days earlier by self.startDayOfTheWeek
        hourly_values = np.roll(hourly_values, -start_date.weekday(), axis=0)

        return hourly_values.ravel()

    @staticmethod
    def get_list_day_ep_schedule_values(epbunch, start_date) -> np.ndarray:
        """Get values for schedule:day:list.

        Args:
            start_date:
            epbunch (EpBunch): The schedule epbunch object.
        """
        freq = int(epbunch["Minutes_per_Item"])  # Frequency of the values
        num_values = epbunch.fieldvalues[5:]  # List of values
        method = epbunch["Interpolate_to_Timestep"]  # How to resample

        # fill a list of available values and pad with zeros (this is safer
        # but should not occur)
        all_values = np.arange(int(24 * 60 / freq))
        for i in all_values:
            try:
                all_values[i] = num_values[i]
            except Exception:
                all_values[i] = 0
        # create a fake index to help us with the resampling
        index = pd.date_range(
            start=start_date, periods=(24 * 60) / freq, freq="{}T".format(freq)
        )
        series = pd.Series(all_values, index=index)

        # resample series to hourly values and apply resampler function
        series = series.resample("1H").apply(_how(method))

        return series.values

    @staticmethod
    def get_constant_ep_schedule_values(epbunch) -> np.ndarray:
        """Get values for schedule:constant.

        Args:
            epbunch (EpBunch): The schedule epbunch object.
        """
        hourly_values = np.arange(8760)
        value = float(epbunch["Hourly_Value"])
        for hour in hourly_values:
            hourly_values[hour] = value
        _, _, numeric_type, _ = _ScheduleParser.get_schedule_type_limits_data(epbunch)
        if numeric_type.strip().lower() == "discrete":
            hourly_values = hourly_values.astype(int)

        return hourly_values

    @staticmethod
    def get_file_ep_schedule_values(epbunch) -> np.ndarray:
        """Get values for schedule:file.

        Args:
            epbunch (EpBunch): The schedule epbunch object.
        """
        filename = epbunch["File_Name"]
        column = epbunch["Column_Number"]
        rows = epbunch["Rows_to_Skip_at_Top"]
        # hours = epbunch["Number_of_Hours_of_Data"]
        sep = epbunch["Column_Separator"]
        # interp = epbunch["Interpolate_to_Timestep"]

        file = epbunch.theidf.simulation_dir.files(filename)[0]

        delimeter = _separator(sep)
        skip_rows = int(rows) - 1  # We want to keep the column
        col = [int(column) - 1]  # zero-based
        epbunch = pd.read_csv(
            file, delimiter=delimeter, skiprows=skip_rows, usecols=col
        )

        return epbunch.iloc[:, 0].values

    @staticmethod
    def get_compact_ep_schedule_values(epbunch, start_date, strict) -> np.ndarray:
        """Get values for schedule:compact.

        Args:
            strict:
            start_date:
            epbunch (EpBunch): The schedule epbunch object.
        """
        field_sets = ["through", "for", "interpolate", "until", "value"]
        fields = epbunch.fieldvalues[3:]

        index = pd.date_range(start=start_date, periods=8760, freq="H")
        zeros = np.zeros(len(index))

        slicer_ = pd.Series([False] * len(index), index=index)
        series = pd.Series(zeros, index=index)

        from_day = start_date
        ep_from_day = datetime(start_date.year, 1, 1)
        from_time = "00:00"
        how_interpolate = None
        for field in fields:
            if any([spe in field.lower() for spe in field_sets]):
                f_set, hour, minute, value = _ScheduleParser._field_interpreter(
                    field, epbunch.Name
                )

                if f_set.lower() == "through":
                    # main condition. All sub-conditions must obey a
                    # `Through` condition

                    # First, initialize the slice (all False for now)
                    through_conditions = _ScheduleParser._invalidate_condition(series)

                    # reset from_time
                    from_time = "00:00"

                    # Prepare ep_to_day variable
                    ep_to_day = _ScheduleParser._date_field_interpretation(
                        value, start_date
                    ) + timedelta(days=1)

                    # Calculate Timedelta in days
                    days = (ep_to_day - ep_from_day).days
                    # Add timedelta to startDate
                    to_day = from_day + timedelta(days=days) + timedelta(hours=-1)

                    # slice the conditions with the range and apply True
                    through_conditions.loc[from_day:to_day] = True

                    from_day = to_day + timedelta(hours=1)
                    ep_from_day = ep_to_day
                elif f_set.lower() == "for":
                    # slice specific days
                    # reset from_time
                    from_time = "00:00"

                    for_condition = _ScheduleParser._invalidate_condition(series)
                    fors = value.split()
                    if len(fors) > 1:
                        # if multiple `For`. eg.: For: Weekends Holidays,
                        # Combine all conditions
                        for value in fors:
                            if value.lower() == "allotherdays":
                                # Apply condition to slice
                                how = _ScheduleParser._field_set(
                                    epbunch, value, start_date, slicer_, strict
                                )
                                # Reset for condition
                                for_condition = how
                            else:
                                how = _ScheduleParser._field_set(
                                    epbunch, value, start_date, slicer_, strict
                                )
                                if how is not None:
                                    for_condition.loc[how] = True
                    elif value.lower() == "allotherdays":
                        # Apply condition to slice
                        how = _ScheduleParser._field_set(
                            epbunch, value, start_date, slicer_, strict
                        )
                        # Reset for condition
                        for_condition = how
                    else:
                        # Apply condition to slice
                        how = _ScheduleParser._field_set(
                            epbunch, value, start_date, slicer_, strict
                        )
                        for_condition.loc[how] = True

                    # Combine the for_condition with all_conditions
                    all_conditions = through_conditions & for_condition

                    # update in memory slice
                    # self.sliced_day_.loc[all_conditions] = True
                elif "interpolate" in f_set.lower():
                    # we need to upsample to series to 8760 * 60 values
                    new_idx = pd.date_range(
                        start=start_date, periods=525600, closed="left", freq="T"
                    )
                    series = series.resample("T").pad()
                    series = series.reindex(new_idx)
                    series.fillna(method="pad", inplace=True)
                    through_conditions = through_conditions.resample("T").pad()
                    through_conditions = through_conditions.reindex(new_idx)
                    through_conditions.fillna(method="pad", inplace=True)
                    for_condition = for_condition.resample("T").pad()
                    for_condition = for_condition.reindex(new_idx)
                    for_condition.fillna(method="pad", inplace=True)
                    how_interpolate = value.lower()
                elif f_set.lower() == "until":
                    until_condition = _ScheduleParser._invalidate_condition(series)
                    if series.index.freq.name == "T":
                        # until_time = str(int(hour) - 1) + ':' + minute
                        until_time = timedelta(
                            hours=int(hour), minutes=int(minute)
                        ) - timedelta(minutes=1)

                    else:
                        until_time = str(int(hour) - 1) + ":" + minute
                    until_condition.loc[
                        until_condition.between_time(from_time, str(until_time)).index
                    ] = True
                    all_conditions = (
                        for_condition & through_conditions & until_condition
                    )

                    from_time = str(int(hour)) + ":" + minute
                elif f_set.lower() == "value":
                    # If the therm `Value: ` field is used, we will catch it
                    # here.
                    # update in memory slice
                    slicer_.loc[all_conditions] = True
                    series[all_conditions] = value
                else:
                    # Do something here before looping to the next Field
                    pass
            else:
                # If the term `Value: ` is not used; the variable is simply
                # passed in the Field
                value = float(field)
                series[all_conditions] = value

                # update in memory slice
                slicer_.loc[all_conditions] = True
        if how_interpolate:
            return series.resample("H").mean().values
        else:
            return series.values

    @classmethod
    def get_yearly_ep_schedule_values(cls, epbunch, start_date, strict) -> np.ndarray:
        """Get values for schedule:year.

        Args:
            strict:
            start_date (datetime):
            epbunch (EpBunch): the schedule epbunch.
        """
        # first week
        year = start_date.year
        idx = pd.date_range(start=start_date, periods=8760, freq="1H")
        hourly_values = pd.Series([0] * 8760, index=idx)

        # generate weekly schedules
        num_of_weekly_schedules = int(len(epbunch.fieldvalues[3:]) / 5)

        for i in range(num_of_weekly_schedules):
            ref = epbunch.get_referenced_object("ScheduleWeek_Name_{}".format(i + 1))

            start_month = getattr(epbunch, "Start_Month_{}".format(i + 1))
            end_month = getattr(epbunch, "End_Month_{}".format(i + 1))
            start_day = getattr(epbunch, "Start_Day_{}".format(i + 1))
            end_day = getattr(epbunch, "End_Day_{}".format(i + 1))

            start = datetime.strptime(
                "{}/{}/{}".format(year, start_month, start_day), "%Y/%m/%d"
            )
            end = datetime.strptime(
                "{}/{}/{}".format(year, end_month, end_day), "%Y/%m/%d"
            )
            days = (end - start).days + 1

            end_date = start_date + timedelta(days=days) + timedelta(hours=23)
            how = pd.IndexSlice[start_date:end_date]

            weeks = []
            for name, week in hourly_values.loc[how].groupby(pd.Grouper(freq="168H")):
                if not week.empty:
                    try:
                        week.loc[:] = cls.get_schedule_values(
                            sched_epbunch=ref,
                            start_date=week.index[0],
                            index=week.index,
                            strict=strict,
                        )
                    except ValueError:
                        week.loc[:] = cls.get_schedule_values(
                            sched_epbunch=ref, start_date=week.index[0], strict=strict
                        )[0 : len(week)]
                    finally:
                        weeks.append(week)
            new = pd.concat(weeks)
            hourly_values.update(new)
            start_date += timedelta(days=days)

        return hourly_values.values

    @staticmethod
    def get_schedule_values(
        sched_epbunch, start_date, index=None, strict=False
    ) -> list:
        """Get schedule values for epbunch.

        Args:
            strict:
            sched_epbunch (EpBunch): the schedule epbunch object
            start_date:
            index:
        """
        cls = _ScheduleParser
        sch_type = sched_epbunch.key.upper()

        if sch_type.upper() == "schedule:year".upper():
            hourly_values = cls.get_yearly_ep_schedule_values(
                sched_epbunch, start_date, strict
            )
        elif sch_type.upper() == "schedule:day:interval".upper():
            hourly_values = cls.get_interval_day_ep_schedule_values(sched_epbunch)
        elif sch_type.upper() == "schedule:day:hourly".upper():
            hourly_values = cls.get_hourly_day_ep_schedule_values(sched_epbunch)
        elif sch_type.upper() == "schedule:day:list".upper():
            hourly_values = cls.get_list_day_ep_schedule_values(
                sched_epbunch, start_date
            )
        elif sch_type.upper() == "schedule:week:compact".upper():
            hourly_values = cls.get_compact_weekly_ep_schedule_values(
                sched_epbunch, start_date, index, strict
            )
        elif sch_type.upper() == "schedule:week:daily".upper():
            hourly_values = cls.get_daily_weekly_ep_schedule_values(
                sched_epbunch, start_date, strict
            )
        elif sch_type.upper() == "schedule:constant".upper():
            hourly_values = cls.get_constant_ep_schedule_values(sched_epbunch)
        elif sch_type.upper() == "schedule:compact".upper():
            hourly_values = cls.get_compact_ep_schedule_values(
                sched_epbunch, start_date, strict
            )
        elif sch_type.upper() == "schedule:file".upper():
            hourly_values = cls.get_file_ep_schedule_values(sched_epbunch)
        else:
            log(
                "Archetypal does not currently support schedules of type "
                '"{}"'.format(sch_type),
                lg.WARNING,
            )
            hourly_values = []

        return list(hourly_values)

    @staticmethod
    def _field_interpreter(field, name):
        """Deal with a Field-Set (Through, For, Interpolate, # Until, Value).

        Args:
            name:
            field:

        Returns:
            string: the parsed string
        """
        values_sets = [
            "weekdays",
            "weekends",
            "alldays",
            "allotherdays",
            "sunday",
            "monday",
            "tuesday",
            "wednesday",
            "thursday",
            "friday",
            "saturday",
            "summerdesignday",
            "winterdesignday",
            "holiday",
        ]
        keywords = None

        if "through" in field.lower():
            # deal with through
            if ":" in field.lower():
                # parse colon
                f_set, statement = field.split(":")
                hour = None
                minute = None
                value = statement.strip()
            else:
                msg = (
                    'The schedule "{sch}" contains a Field '
                    'that is not understood: "{field}"'.format(sch=name, field=field)
                )
                raise NotImplementedError(msg)
        elif "for" in field.lower():
            keywords = [word for word in values_sets if word in field.lower()]
            if ":" in field.lower():
                # parse colon
                f_set, statement = field.split(":")
                value = statement.strip()
                hour = None
                minute = None
            elif keywords:
                # get epBunch of the sizing period
                statement = " ".join(keywords)
                f_set = [s for s in field.split() if "for" in s.lower()][0]
                value = statement.strip()
                hour = None
                minute = None
            else:
                # parse without a colon
                msg = (
                    'The schedule "{sch}" contains a Field '
                    'that is not understood: "{field}"'.format(sch=name, field=field)
                )
                raise NotImplementedError(msg)
        elif "interpolate" in field.lower():
            msg = (
                'The schedule "{sch}" contains sub-hourly values ('
                'Field-Set="{field}"). The average over the hour is '
                "taken".format(sch=name, field=field)
            )
            log(msg, lg.WARNING)
            f_set, value = field.split(":")
            hour = None
            minute = None
        elif "until" in field.lower():
            if ":" in field.lower():
                # parse colon
                try:
                    f_set, hour, minute = field.split(":")
                    hour = hour.strip()  # remove trailing spaces
                    minute = minute.strip()  # remove trailing spaces
                    value = None
                except Exception:
                    f_set = "until"
                    hour, minute = field.split(":")
                    hour = hour[-2:].strip()
                    minute = minute.strip()
                    value = None
            else:
                msg = (
                    'The schedule "{sch}" contains a Field '
                    'that is not understood: "{field}"'.format(sch=name, field=field)
                )
                raise NotImplementedError(msg)
        elif "value" in field.lower():
            if ":" in field.lower():
                # parse colon
                f_set, statement = field.split(":")
                value = statement.strip()
                hour = None
                minute = None
            else:
                msg = (
                    'The schedule "{sch}" contains a Field '
                    'that is not understood: "{field}"'.format(sch=name, field=field)
                )
                raise NotImplementedError(msg)
        else:
            # deal with the data value
            f_set = field
            hour = None
            minute = None
            value = field[len(field) + 1 :].strip()

        return f_set, hour, minute, value

    @staticmethod
    def _invalidate_condition(series):
        index = series.index
        periods = len(series)
        return pd.Series([False] * periods, index=index)

    @staticmethod
    def get_schedule_type_limits_data(epbunch):
        """Return schedule type limits info for epbunch."""
        try:
            schedule_limit_name = epbunch.Schedule_Type_Limits_Name
        except Exception:
            # this schedule is probably a 'Schedule:Week:Daily' which does
            # not have a Schedule_Type_Limits_Name field
            return "", "", "", ""
        else:
            (
                lower_limit,
                upper_limit,
                numeric_type,
                unit_type,
            ) = epbunch.theidf.get_schedule_type_limits_data_by_name(
                schedule_limit_name
            )

            return lower_limit, upper_limit, numeric_type, unit_type

    @staticmethod
    def _field_set(schedule_epbunch, field, start_date, slicer_=None, strict=False):
        """Return the proper slicer depending on the _field_set value.

        Available values are: Weekdays, Weekends, Holidays, Alldays,
        SummerDesignDay, WinterDesignDay, Sunday, Monday, Tuesday, Wednesday,
        Thursday, Friday, Saturday, CustomDay1, CustomDay2, AllOtherDays

        Args:
            start_date:
            strict:
            schedule_epbunch:
            field (str): The EnergyPlus field set value.
            slicer_:

        Returns:
            (indexer-like): Returns the appropriate indexer for the series.
        """
        if field.lower() == "weekdays":
            # return only days of weeks
            return lambda x: x.index.dayofweek < 5
        elif field.lower() == "weekends":
            # return only weekends
            return lambda x: x.index.dayofweek >= 5
        elif field.lower() == "alldays":
            # return all days := equivalent to .loc[:]
            return pd.IndexSlice[:]
        elif field.lower() == "allotherdays":
            # return unused days (including special days). Uses the global
            # variable `slicer_`
            import operator

            if slicer_ is not None:
                return _conjunction(
                    *[
                        _ScheduleParser.special_day(
                            schedule_epbunch, field, slicer_, strict, start_date
                        ),
                        ~slicer_,
                    ],
                    logical=operator.or_,
                )
            else:
                raise NotImplementedError
        elif field.lower() == "sunday":
            # return only sundays
            return lambda x: x.index.dayofweek == 6
        elif field.lower() == "monday":
            # return only mondays
            return lambda x: x.index.dayofweek == 0
        elif field.lower() == "tuesday":
            # return only Tuesdays
            return lambda x: x.index.dayofweek == 1
        elif field.lower() == "wednesday":
            # return only Wednesdays
            return lambda x: x.index.dayofweek == 2
        elif field.lower() == "thursday":
            # return only Thursdays
            return lambda x: x.index.dayofweek == 3
        elif field.lower() == "friday":
            # return only Fridays
            return lambda x: x.index.dayofweek == 4
        elif field.lower() == "saturday":
            # return only Saturdays
            return lambda x: x.index.dayofweek == 5
        elif field.lower() == "summerdesignday":
            # return _ScheduleParser.design_day(
            #     schedule_epbunch, field, slicer_, start_date, strict
            # )
            return None
        elif field.lower() == "winterdesignday":
            # return _ScheduleParser.design_day(
            #     schedule_epbunch, field, slicer_, start_date, strict
            # )
            return None
        elif field.lower() == "holiday" or field.lower() == "holidays":
            field = "holiday"
            return _ScheduleParser.special_day(
                schedule_epbunch, field, slicer_, strict, start_date
            )
        elif not strict:
            # If not strict, ignore missing field-sets such as CustomDay1
            return lambda x: x < 0
        else:
            raise NotImplementedError(
                f"Archetypal does not yet support The Field_set '{field}'"
            )

    @staticmethod
    def _date_field_interpretation(field, start_date):
        """Date Field Interpretation.

        Info:
            See EnergyPlus documentation for more details: 1.6.8.1.2 Field:
            Start Date (Table 1.4: Date Field Interpretation)

        Args:
            start_date:
            field (str): The EnergyPlus Field Contents

        Returns:
            (datetime): The datetime object
        """
        # < number > Weekday in Month
        formats = ["%m/%d", "%d %B", "%B %d", "%d %b", "%b %d"]
        date = None
        for format_str in formats:
            # Tru to parse using each defined formats
            try:
                date = datetime.strptime(field, format_str)
            except Exception:
                pass
            else:
                date = datetime(start_date.year, date.month, date.day)
        if date is None:
            # if the defined formats did not work, try the fancy parse
            try:
                date = _ScheduleParser._parse_fancy_string(field, start_date)
            except Exception as e:
                msg = (
                    f"the schedule contains a "
                    f"Field that is not understood: '{field}'"
                )
                raise ValueError(msg, e)
            else:
                return date
        else:
            return date

    @staticmethod
    def _parse_fancy_string(field, start_date):
        """Parse cases such as `3rd Monday in February` or `Last Weekday In Month`.

        Args:
            start_date:
            field (str): The EnergyPlus Field Contents

        Returns:
            (datetime): The datetime object
        """
        import re

        # split the string at the term ' in '
        time, month = field.lower().split(" in ")
        month = datetime.strptime(month, "%B").month

        # split the first part into nth and dayofweek
        nth, dayofweek = time.split(" ")
        if "last" in nth:
            nth = -1  # Use the last one
        else:
            nth = re.findall(r"\d+", nth)  # use the nth one
            nth = int(nth[0]) - 1  # python is zero-based

        weekday = {
            "monday": 0,
            "tuesday": 1,
            "wednesday": 2,
            "thursday": 3,
            "friday": 4,
            "saturday": 5,
            "sunday": 6,
        }

        # parse the dayofweek eg. monday
        dayofweek = weekday.get(dayofweek, 6)

        # create list of possible days using Calendar
        import calendar

        c = calendar.Calendar(firstweekday=start_date.weekday())
        monthcal = c.monthdatescalendar(start_date.year, month)

        # iterate though the month and get the nth weekday
        date = [
            day
            for week in monthcal
            for day in week
            if day.weekday() == dayofweek and day.month == month
        ][nth]
        return datetime(date.year, date.month, date.day)

    @staticmethod
    def special_day(schedule_epbunch, field, slicer_, strict, start_date):
        """Try to get the RunPeriodControl:SpecialDays for the corresponding DayType.

        Args:
            start_date:
            strict:
            field:
            slicer_:
        """
        sp_slicer_ = slicer_.copy()
        sp_slicer_.loc[:] = False
        special_day_types = ["holiday", "customday1", "customday2"]

        dds = schedule_epbunch.theidf.idfobjects["RunPeriodControl:SpecialDays".upper()]
        dd = [
            dd
            for dd in dds
            if dd.Special_Day_Type.lower() == field
            or dd.Special_Day_Type.lower() in special_day_types
        ]
        if len(dd) > 0:
            for dd in dd:
                # can have more than one special day types
                field = dd.Start_Date
                special_day_start_date = _ScheduleParser._date_field_interpretation(
                    field, start_date
                )
                duration = int(dd.Duration)
                to_date = (
                    special_day_start_date
                    + timedelta(days=duration)
                    + timedelta(hours=-1)
                )

                sp_slicer_.loc[special_day_start_date:to_date] = True
            return sp_slicer_
        elif not strict:
            return sp_slicer_
        else:
            msg = (
                'Could not find a "SizingPeriod:DesignDay" object '
                'needed for schedule with Day Type "{}"'.format(field.capitalize())
            )
            raise ValueError(msg)

    @staticmethod
    def design_day(schedule_epbunch, field, slicer_, start_date, strict):
        """Try to get the SizingPeriod:DesignDay for the corresponding Day Type.

        Args:
            strict:
            start_date:
            schedule_epbunch:
            field:
            slicer_:
        """
        sp_slicer_ = slicer_.copy()
        sp_slicer_.loc[:] = False
        dds = schedule_epbunch.theidf.idfobjects["SizingPeriod:DesignDay".upper()]
        dd = [dd for dd in dds if dd.Day_Type.lower() == field]
        if len(dd) > 0:
            for dd in dd:
                # should have found only one design day matching the Day Type
                month = dd.Month
                day = dd.Day_of_Month
                data = str(month) + "/" + str(day)
                ep_start_date = _ScheduleParser._date_field_interpretation(
                    data, start_date
                )
                ep_orig = datetime(start_date.year, 1, 1)
                days_to_speciald = (ep_start_date - ep_orig).days
                duration = 1  # Duration of 1 day
                from_date = start_date + timedelta(days=days_to_speciald)
                to_date = from_date + timedelta(days=duration) + timedelta(hours=-1)

                sp_slicer_.loc[from_date:to_date] = True
            return sp_slicer_
        elif not strict:
            return sp_slicer_
        else:
            msg = (
                f"Could not find a 'SizingPeriod:DesignDay' object "
                f"needed for schedule with Day Type '{field.capitalize()}'"
            )
            raise ValueError(msg)
            data = [dd[0].Month, dd[0].Day_of_Month]
            date = "/".join([str(item).zfill(2) for item in data])
            date = _ScheduleParser._date_field_interpretation(date, start_date)
            return lambda x: x.index == date


class Schedule:
    """Class handling any EnergyPlus schedule object."""

    def __init__(
        self,
        Name: str,
        start_day_of_the_week: FrozenSet[Literal[0, 1, 2, 3, 4, 5, 6]] = 0,
        strict: bool = False,
        Type: Union[str, ScheduleTypeLimits] = None,
        Values: Union[List[Union[int, float]], np.ndarray] = None,
        **kwargs,
    ):
        """Initialize object.

        Args:
            Name (str): The schedule name in the idf model.
            start_day_of_the_week (int): 0-based day of week (Monday=0). Default is
                None which looks for the start day in the IDF model.
            strict (bool): if True, schedules that have the Field-Sets such as
                Holidays and CustomDay will raise an error if they are absent
                from the IDF file. If False, any missing qualifiers will be
                ignored.
            Type (str, ScheduleTypeLimits): This field contains a reference to the
                Schedule Type Limits object. If found in a list of Schedule Type
                Limits (see above), then the restrictions from the referenced
                object will be used to validate the current field values. If None,
                no validation will occur.
            Values (ndarray): A 24 or 8760 list of schedule values.
            **kwargs:
        """
        try:
            super(Schedule, self).__init__(Name, **kwargs)
        except Exception:
            pass  # todo: make this more robust
        self.Name = Name
        self.strict = strict
        self.startDayOfTheWeek = start_day_of_the_week
        self.year = get_year_for_first_weekday(self.startDayOfTheWeek)
        self.Values = Values
        self.Type = Type

    @property
    def Type(self):
        """Get or set the schedule type limits object. Can be None."""
        return self._schedule_type_limits

    @Type.setter
    def Type(self, value):
        if isinstance(value, str):
            if "fraction" in value.lower():
                value = ScheduleTypeLimits("Fraction", 0, 1)
            elif value.lower() == "temperature":
                value = ScheduleTypeLimits("Temperature", -100, 100)
            elif value.lower() == "on/off":
                value = ScheduleTypeLimits("On/Off", 0, 1, "Discrete", "availability")
            else:
                value = ScheduleTypeLimits("Fraction", 0, 1)
                log(
                    f"'{value}' is not a known ScheduleTypeLimits for "
                    f"{self.Name}. Please instantiate the object before "
                    f"passing as the 'Type' parameter.",
                    level=lg.WARNING,
                )
            assert isinstance(value, ScheduleTypeLimits), value
        self._schedule_type_limits = value

    @property
    def Values(self):
        """Get or set the list of schedule values."""
        return self._values

    @Values.setter
    def Values(self, value):
        if isinstance(value, np.ndarray):
            assert value.ndim == 1, value.ndim
            value = value.tolist()
        self._values = validators.iterable(value, allow_empty=True)

    @property
    def Name(self):
        """Get or set the name of the schedule."""
        return self._name

    @Name.setter
    def Name(self, value):
        self._name = value

    @classmethod
    def from_values(
        cls,
        Name: str,
        Values: List[Union[float, int]],
        Type: str = "Fraction",
        **kwargs,
    ):
        """Create a Schedule from a list of Values."""
        return cls(Name=Name, Values=Values, Type=Type, **kwargs)

    @classmethod
    def from_epbunch(cls, epbunch, strict=False, Type=None, **kwargs):
        """Create a Schedule from an epbunch.

        Args:
            epbunch:
            strict:
            **kwargs:

        """
        if Type is None:
            try:
                type_limit_ep = epbunch.get_referenced_object(
                    "Schedule_Type_Limits_Name"
                )
                Type = ScheduleTypeLimits.from_epbunch(type_limit_ep)
            except (BadEPFieldError, AttributeError):
                pass
        name = epbunch.Name
        start_day_of_the_week = epbunch.theidf.day_of_week_for_start_day
        start_date = datetime(get_year_for_first_weekday(start_day_of_the_week), 1, 1)

        schedule = cls(
            Name=kwargs.pop("Name", name),
            epbunch=epbunch,
            start_day_of_the_week=kwargs.pop(
                "start_day_of_the_week", start_day_of_the_week
            ),
            Type=Type,
            DataSource=kwargs.pop("DataSource", epbunch.theidf.name),
            Values=np.array(
                _ScheduleParser.get_schedule_values(
                    epbunch, start_date=start_date, strict=strict
                )
            ),
            **kwargs,
        )
        return schedule

    @classmethod
    def constant_schedule(cls, value=1, Name="AlwaysOn", Type="Fraction", **kwargs):
        """Initialize a schedule with a constant value for the whole year.

        Defaults to a schedule with a value of 1, named 'AlwaysOn'.

        Args:
            value (float, optional): The value for the constant schedule.
                Defaults to 1.
            Name (str, optional): The name of the schedule. Defaults to Always
                On.
            **kwargs:
        """
        return cls.from_values(
            Name=Name,
            Values=np.ones((8760,)) * value,
            Type=Type,
            **kwargs,
        )

    @property
    def all_values(self) -> np.ndarray:
        """Return numpy array of schedule Values."""
        return np.array(self._values)

    @all_values.setter
    def all_values(self, value):
        self._values = validators.iterable(value, maximum_length=8760)

    @property
    def max(self):
        """Get the maximum value of the schedule."""
        return max(self.all_values)

    @property
    def min(self):
        """Get the minimum value of the schedule."""
        return min(self.all_values)

    @property
    def mean(self):
        """Get the mean value of the schedule."""
        return np.average(self.all_values)

    @property
    def series(self):
        """Return an :class:`EnergySeries`."""
        index = pd.date_range(
            start=self.startDate, periods=self.all_values.size, freq="1H"
        )
        if self.Type is not None:
            units = self.Type.UnitType
        else:
            units = None
        return EnergySeries(self.all_values, index=index, name=self.Name, units=units)

    @staticmethod
    def get_schedule_type_limits_name(epbunch):
        """Return the Schedule Type Limits name associated to this schedule."""
        try:
            schedule_limit_name = epbunch.Schedule_Type_Limits_Name
        except Exception:
            return "unknown"
        else:
            return schedule_limit_name

    @property
    def startDate(self):
        """Get the start date of the schedule. Satisfies `startDayOfTheWeek`."""
        year = get_year_for_first_weekday(self.startDayOfTheWeek)
        return datetime(year, 1, 1)

    def scale(self, diversity=0.1):
        """Scale the schedule values by a diversity factor around the average."""
        average = np.average(self.Values)
        new_values = ((average - self.Values) * diversity) + self.Values

        self.Values = new_values
        return self

    def replace(self, new_values: Union[pd.Series]):
        """Replace values with new values while keeping the full load hours constant.

        Time steps that are not specified in `new_values` will be adjusted to keep
        the full load hours of the schedule constant. No check whether the new schedule
        stays between the bounds set by self.Type is done. Be aware.

        """
        assert isinstance(new_values.index, pd.DatetimeIndex), (
            "The index of `new_values` must be a `pandas.DatetimeIndex`. Instead, "
            f"`{type(new_values.index)}` was provided."
        )
        assert not self.series.index.difference(new_values.index).empty, (
            "There is no overlap between self.index and new_values.index. Please "
            "check your dates."
        )

        # create a copy of self.series as orig.
        orig = self.series.copy()

        new_data = new_values.values

        # get the new_values index
        idx = new_values.index

        # compute the difference in values with the original data and the new data.
        diff = orig.loc[idx] - new_data.reshape(-1)

        # replace the original data with new values at their location.
        orig.loc[idx] = new_values

        # adjust remaining time steps with the average difference. Inplace.
        orig.loc[orig.index.difference(idx)] += diff.sum() / len(
            orig.index.difference(idx)
        )
        new = orig

        # assert the sum has not changed as a sanity check.
        np.testing.assert_array_almost_equal(self.series.sum(), new.sum())

        # replace values of self with new values.
        self.Values = new.tolist()

    def plot(self, **kwargs):
        """Plot the schedule. Implements the .loc accessor on the series object.

        Notes:
            Plotting can also be acheived through the series property:
            `Schedule.series.plot()`.

        Examples:
            >>> from archetypal import IDF
            >>> idf = IDF()
            >>> epbunch = idf.schedules_dict["NECB-A-Thermostat Setpoint-Heating"]
            >>> s = Schedule.from_epbunch(epbunch)
            >>>     )
            >>> s.plot(drawstyle="steps-post")

        Args:
            **kwargs (dict): keyword arguments passed to :meth:`EnergySeries.plot`.
        """
        return self.series.plot(**kwargs)

    def plot2d(self, **kwargs):
        """Plot the carpet plot of the schedule."""
        if self.Type is not None:
            vmin = self.Type.LowerLimit
            vmax = self.Type.UpperLimit
        else:
            vmin, vmax = (None, None)

        pretty_plot_kwargs = {
            "cmap": "Greys",
            "show": True,
            "figsize": (7, 2),
            "dpi": 72,
            "vmin": vmin,
            "vmax": vmax,
        }
        pretty_plot_kwargs.update(kwargs)
        return self.series.plot2d(**pretty_plot_kwargs)

    plot2d.__doc__ += EnergySeries.plot2d.__doc__

    def to_year_week_day(self):
        """Convert to three-tuple epbunch given an idf model.

        Returns 'Schedule:Year', 'Schedule:Week:Daily' and 'Schedule:Day:Hourly'
        representations.

        Returns:
            3-element tuple containing

            - **yearly** (*Schedule*): The yearly schedule object
            - **weekly** (*list of Schedule*): The list of weekly schedule
              objects
            - **daily** (*list of Schedule*):The list of daily schedule objects
        """
        from archetypal.template.schedule import (
            DaySchedule,
            WeekSchedule,
            YearSchedule,
            YearSchedulePart,
        )

        full_year = np.array(self.all_values)  # array of shape (8760,)

        # reshape to (365, 24)
        Values = full_year.reshape(-1, 24)  # shape (365, 24)

        # create unique days
        unique_days, nds = np.unique(Values, axis=0, return_inverse=True)

        ep_days = []
        dict_day = {}
        for count_day, unique_day in enumerate(unique_days):
            name = f"d_{self.Name}_{count_day:02d}"
            dict_day[name] = unique_day

            # Create idf_objects for schedule:day:hourly
            ep_day = DaySchedule(
                Name=name, Type=self.Type, Values=[unique_day[i] for i in range(24)]
            )
            ep_days.append(ep_day)

        # create unique weeks from unique days
        try:
            unique_weeks, nwsi, nws, count = np.unique(
                full_year[: 364 * 24, ...].reshape(-1, 168),
                return_index=True,
                axis=0,
                return_inverse=True,
                return_counts=True,
            )
        except ValueError:
            raise ValueError(
                "Looks like the idf model needs to be rerun with 'annual=True'"
            )

        # We use the calendar module to set the week days order
        import calendar

        # initialize the calendar object
        c = calendar.Calendar(firstweekday=self.startDayOfTheWeek)

        # Appending unique weeks in dictionary with name and values of weeks as
        # keys
        # {'name_week': {'dayName':[]}}
        dict_week = {}
        for count_week, unique_week in enumerate(unique_weeks):
            week_id = f"w_{self.Name}_{count_week:02d}"
            dict_week[week_id] = {}
            for i, day in zip(list(range(0, 7)), list(c.iterweekdays())):
                day_of_week = unique_week[..., i * 24 : (i + 1) * 24]
                for key, ep_day in zip(dict_day, ep_days):
                    if (day_of_week == dict_day[key]).all():
                        dict_week[week_id]["day_{}".format(day)] = ep_day

        # Create idf_objects for schedule:week:daily

        # Create ep_weeks list and iterate over dict_week
        ep_weeks = {}
        for week_id in dict_week:
            ep_week = WeekSchedule(
                Name=week_id,
                Days=[
                    dict_week[week_id]["day_{}".format(day_num)]
                    for day_num in c.iterweekdays()
                ],
            )
            ep_weeks[week_id] = ep_week

        blocks = {}
        from_date = datetime(self.year, 1, 1)
        bincount = [sum(1 for _ in group) for key, group in groupby(nws + 1) if key]
        week_order = {
            i: v
            for i, v in enumerate(
                np.array([key for key, group in groupby(nws + 1) if key]) - 1
            )
        }
        for i, (week_n, count) in enumerate(zip(week_order, bincount)):
            week_id = list(dict_week)[week_order[i]]
            to_date = from_date + timedelta(days=int(count * 7), hours=-1)
            blocks[i] = YearSchedulePart(
                FromDay=from_date.day,
                FromMonth=from_date.month,
                ToDay=to_date.day,
                ToMonth=to_date.month,
                Schedule=ep_weeks[week_id],
            )
            from_date = to_date + timedelta(hours=1)

            # If this is the last block, force end of year
            if i == len(bincount) - 1:
                blocks[i].ToDay = 31
                blocks[i].ToMonth = 12

        ep_year = YearSchedule(self.Name, Type=self.Type, Parts=list(blocks.values()))

        return ep_year, list(ep_weeks.values()), ep_days

    def __len__(self):
        """Get the length of all values of the schedule."""
        return len(self.all_values)

    def __add__(self, other):
        """Add self and other."""
        if isinstance(other, Schedule):
            return self.all_values + other.all_values
        elif isinstance(other, list):
            return self.all_values + other
        else:
            raise NotImplementedError

    def __sub__(self, other):
        """Subtract self and other."""
        if isinstance(other, Schedule):
            return self.all_values - other.all_values
        elif isinstance(other, list):
            return self.all_values - other
        else:
            raise NotImplementedError

    def __mul__(self, other):
        """Multiply self with other."""
        if isinstance(other, Schedule):
            return self.all_values * other.all_values
        elif isinstance(other, list):
            return self.all_values * other
        else:
            raise NotImplementedError

    def _repr_svg_(self):
        """SVG representation for iPython notebook."""
        if self.Type is not None:
            vmin = self.Type.LowerLimit
            vmax = self.Type.UpperLimit
        else:
            vmin, vmax = (None, None)
        fig, ax = self.series.plot2d(
            cmap="Greys", show=False, figsize=(7, 2), dpi=72, vmin=vmin, vmax=vmax
        )
        f = io.BytesIO()
        fig.savefig(f, format="svg")
        plt.close(fig)
        return f.getvalue().decode()

    def combine(self, other, weights=None, quantity=None):
        """Combine two schedule objects together.

        Args:
            other (Schedule): the other Schedule object to combine with.
            weights (list-like, optional): A list-like object of len 2. If None,
                equal weights are used.
            quantity: scalar value that will be multiplied by self before the
                averaging occurs. This ensures that the resulting schedule
                returns the correct integrated value.

        Returns:
            (Schedule): the combined Schedule object.
        """
        # Check if other is None. Simply return self
        if not other:
            return self

        if not self:
            return other

        # Check if other is the same type as self
        if not isinstance(other, self.__class__):
            msg = "Cannot combine %s with %s" % (
                self.__class__.__name__,
                other.__class__.__name__,
            )
            raise NotImplementedError(msg)

        # check if the schedule is the same

        if all(self.all_values == other.all_values):
            return self
        if not weights:
            weights = [1, 1]
        new_values = np.average(
            [self.all_values, other.all_values], axis=0, weights=weights
        )

        # the new object's name
        name = "+".join([self.Name, other.Name])

        new_obj = self.__class__(name, value=new_values)

        return new_obj


def _conjunction(*conditions, logical=np.logical_and):
    return functools.reduce(logical, conditions)


def _separator(sep):
    if sep == "Comma":
        return ","
    elif sep == "Tab":
        return "\t"
    elif sep == "Fixed":
        return None
    elif sep == "Semicolon":
        return ";"
    else:
        return ","


def _how(how):
    if how.lower() == "average":
        return "mean"
    elif how.lower() == "linear":
        return "interpolate"
    elif how.lower() == "no":
        return "max"
    else:
        return "max"


def get_year_for_first_weekday(weekday: FrozenSet[Literal[0, 1, 2, 3, 4, 5, 6]] = 0):
    """Get the year that starts on 'weekday', eg. Monday=0.

    Args:
        weekday (int): 0-based day of week (Monday=0). Default is
            None which looks for the start day in the IDF model.

    Returns:
        (int): The year number for which the first starts on :attr:`weekday`.
    """
    import calendar

    if weekday > 6:
        raise ValueError("weekday must be between 0 and 6")
    year = 2020
    not_found = True
    while not_found:
        firstday = calendar.weekday(year, 1, 1)
        if firstday == weekday and not calendar.isleap(year):
            not_found = False
        else:
            year = year - 1
    return year<|MERGE_RESOLUTION|>--- conflicted
+++ resolved
@@ -5,11 +5,7 @@
 import logging as lg
 from datetime import datetime, timedelta
 from itertools import groupby
-<<<<<<< HEAD
-from typing import FrozenSet, Union, List
-=======
 from typing import FrozenSet, List, Union
->>>>>>> bd6fb0b5
 
 import matplotlib.pyplot as plt
 import numpy as np
