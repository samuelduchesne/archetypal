"""archetypal ConstructionBase and LayeredConstruction.

Notes:
    Thank you to `honeybee-energy` for implementing heat transfer coefficient
    formulas from ISO. Those where adapted to the structure of the
    archetypal.template module.
"""

import math
from typing import List, Union

from validator_collection import validators

from archetypal.template.materials import GasMaterial
from archetypal.template.materials.gas_layer import GasLayer
from archetypal.template.materials.material_layer import MaterialLayer
from archetypal.template.umi_base import UmiBase


class ConstructionBase(UmiBase):
    """A class used to store data linked to Life Cycle aspects.

    For more information on the Life Cycle Analysis performed in UMI, see:
    https://umidocs.readthedocs.io/en/latest/docs/life-cycle-introduction.html#life-cycle-impact
    """

    __slots__ = (
        "_assembly_carbon",
        "_assembly_cost",
        "_assembly_energy",
        "_dissassembly_carbon",
        "_dissassembly_energy",
    )

    def __init__(
        self,
        Name,
        AssemblyCarbon=0,
        AssemblyCost=0,
        AssemblyEnergy=0,
        DisassemblyCarbon=0,
        DisassemblyEnergy=0,
        **kwargs,
    ):
        """Initialize a ConstructionBase object with parameters.

        Args:
            AssemblyCarbon (float): assembly carbon [kgCO2/m2].
            AssemblyCost (float): assembly carbon [kgCO2/m2].
            AssemblyEnergy (float): assembly energy [MJ/m2].
            DisassemblyCarbon (float): disassembly carbon [kgCO2/m2].
            DisassemblyEnergy (float): disassembly energy [MJ/m2].
            **kwargs: keywords passed to UmiBase.
        """
        super(ConstructionBase, self).__init__(Name, **kwargs)
        self.AssemblyCarbon = AssemblyCarbon
        self.AssemblyCost = AssemblyCost
        self.AssemblyEnergy = AssemblyEnergy
        self.DisassemblyCarbon = DisassemblyCarbon
        self.DisassemblyEnergy = DisassemblyEnergy

    @property
    def AssemblyCarbon(self):
        """Get or set the assembly carbon [kgCO2/m2]."""
        return self._assembly_carbon

    @AssemblyCarbon.setter
    def AssemblyCarbon(self, value):
        self._assembly_carbon = float(value)

    @property
    def AssemblyCost(self):
        """Get or set the assembly cost [$/m2]."""
        return self._assembly_cost

    @AssemblyCost.setter
    def AssemblyCost(self, value):
        self._assembly_cost = float(value)

    @property
    def AssemblyEnergy(self):
        """Get or set the assembly energy [MJ/m2]."""
        return self._assembly_energy

    @AssemblyEnergy.setter
    def AssemblyEnergy(self, value):
        self._assembly_energy = float(value)

    @property
    def DisassemblyCarbon(self):
        """Get or set the disassembly carbon [kgCO2/m2]."""
        return self._dissassembly_carbon

    @DisassemblyCarbon.setter
    def DisassemblyCarbon(self, value):
        self._dissassembly_carbon = float(value)

    @property
    def DisassemblyEnergy(self):
        """Get or set the disassembly energy [MJ/m2]."""
        return self._dissassembly_energy

    @DisassemblyEnergy.setter
    def DisassemblyEnergy(self, value):
        self._dissassembly_energy = float(value)

    def validate(self):
        """Validate object and fill in missing values."""
        return self

    def duplicate(self):
        """Get copy of self."""
        return self.__copy__()

    def __key__(self):
        """Get a tuple of attributes. Useful for hashing and comparing."""
        return (
            self.AssemblyCarbon,
            self.AssemblyCost,
            self.AssemblyEnergy,
            self.DisassemblyCarbon,
            self.DisassemblyEnergy,
        )

    def __eq__(self, other):
        """Assert self is equivalent to other."""
        return isinstance(other, ConstructionBase) and self.__key__() == other.__key__()

    def __copy__(self):
        """Create a copy of self."""
        return self.__class__(
            self.Name,
            self.AssemblyCarbon,
            self.AssemblyCost,
            self.AssemblyEnergy,
            self.DisassemblyCarbon,
            self.DisassemblyEnergy,
        )


class LayeredConstruction(ConstructionBase):
    """Defines the layers of an :class:`OpaqueConstruction`.

    Attributes:
        Layers (list of archetypal.MaterialLayer): List of MaterialLayer objects from
            outside to inside.
    """

    __slots__ = ("_layers",)

    def __init__(self, Name, Layers, **kwargs):
        """Initialize Layered Construction.

        Args:
            Layers (list of (MaterialLayer or GasLayer)): A list of
                :class:`MaterialLayer` or :class:`GasLayer` objects.
            **kwargs: Keywords passed to the :class:`ConstructionBase`
                constructor.
        """
        super(LayeredConstruction, self).__init__(Name, **kwargs)
        self.Layers = Layers

    @property
    def Layers(self) -> List[Union[MaterialLayer, GasLayer]]:
        """Get or set the material layers."""
        return self._layers

    @Layers.setter
    def Layers(self, value):
        value = validators.iterable(value, minimum_length=1, maximum_length=10)
        assert all(isinstance(a, (MaterialLayer, GasLayer)) for a in value), (
            f"Input error for '{value}'. Layers must be a list of MaterialLayer "
            f"or GasLayer objects only."
        )
        assert isinstance(
            value[0], MaterialLayer
        ), "The outside layer cannot be a GasLayer"
        assert isinstance(
            value[-1], MaterialLayer
        ), "The inside layer cannot be a GasLayer"
        self._layers = value

    @property
    def r_value(self):
        """Get or set the thermal resistance [K⋅m2/W] (excluding air films)."""
        return sum([layer.r_value for layer in self.Layers])

    @property
    def u_value(self):
        """Get the heat transfer coefficient [W/m2⋅K] (excluding air films)."""
        return 1 / self.r_value

    @property
    def r_factor(self):
        """Get the R-factor [m2-K/W] (including air films)."""
        return 1 / self.out_h_simple() + self.r_value + 1 / self.in_h_simple()

    def out_h_simple(self):
        """Get the simple outdoor heat transfer coefficient according to ISO 10292.

        This is used for all opaque R-factor calculations.
        """
        return 23

    def in_h_simple(self):
        """Get the simple indoor heat transfer coefficient according to ISO 10292.

        This is used for all opaque R-factor calculations.
        """
        return 3.6 + (4.4 * self.inside_emissivity / 0.84)

    def out_h(self, wind_speed=6.7, t_kelvin=273.15):
        """Get the detailed outdoor heat transfer coefficient according to ISO 15099.

        This is used for window U-factor calculations and all of the
        temperature_profile calculations.

        Args:
            wind_speed (float): The average outdoor wind speed [m/s]. This affects the
                convective heat transfer coefficient. Default is 6.7 m/s.
            t_kelvin (float): The average between the outdoor temperature and the
                exterior surface temperature. This can affect the radiative heat
                transfer. Default is 273.15K (0C).
        """
        _conv_h = 4 + (4 * wind_speed)
        _rad_h = 4 * 5.6697e-8 * self.outside_emissivity * (t_kelvin ** 3)
        return _conv_h + _rad_h

    def in_h(self, t_kelvin=293.15, delta_t=15, height=1.0, angle=90, pressure=101325):
        """Get the detailed indoor heat transfer coefficient according to ISO 15099.

        This is used for window U-factor calculations and all of the
        temperature_profile calculations.

        Args:
            t_kelvin (float): The average between the indoor temperature and the
                interior surface temperature. Default is 293.15K (20C).
            delta_t (float): The temperature difference between the indoor temperature
                and the interior surface temperature [C]. Default is 15C.
            height (float): An optional height for the surface in meters. Default is
                1.0 m, which is consistent with NFRC standards.
            angle (float): An angle in degrees between 0 and 180.
                0 = A horizontal surface with downward heat flow through the layer.
                90 = A vertical surface
                180 = A horizontal surface with upward heat flow through the layer.
            pressure (float): The average pressure in Pa.
                Default is 101325 Pa for standard pressure at sea level.
        """
        _conv_h = self.in_h_c(t_kelvin, delta_t, height, angle, pressure)
        _rad_h = 4 * 5.6697e-8 * self.inside_emissivity * (t_kelvin ** 3)
        return _conv_h + _rad_h

    def in_h_c(
        self, t_kelvin=293.15, delta_t=15, height=1.0, angle=90, pressure=101325
    ):
        """Get detailed indoor convective heat transfer coef. according to ISO 15099.

        This is used for window U-factor calculations and all of the
        temperature_profile calculations.

        Args:
            t_kelvin (float): The average between the indoor temperature and the
                interior surface temperature. Default is 293.15K (20C).
            delta_t (float): The temperature difference between the indoor temperature
                and the interior surface temperature [C]. Default is 15C.
            height (float): An optional height for the surface in meters. Default is
                1.0 m, which is consistent with NFRC standards.
            angle (float): An angle in degrees between 0 and 180.
                0 = A horizontal surface with downward heat flow through the layer.
                90 = A vertical surface
                180 = A horizontal surface with upward heat flow through the layer.
            pressure (float): The average pressure in Pa.
                Default is 101325 Pa for standard pressure at sea level.
        """
        gas_material = GasMaterial("AIR")
        _ray_numerator = (
            (gas_material.density_at_temperature(t_kelvin, pressure) ** 2)
            * (height ** 3)
            * 9.81
            * gas_material.specific_heat_at_temperature(t_kelvin, pressure)
            * delta_t
        )
        _ray_denominator = (
            t_kelvin
            * gas_material.viscosity_at_temperature(t_kelvin, pressure)
            * gas_material.conductivity_at_temperature(t_kelvin, pressure)
        )
        _rayleigh_h = abs(_ray_numerator / _ray_denominator)
        if angle < 15:
            nusselt = 0.13 * (_rayleigh_h ** (1 / 3))
        elif angle <= 90:
            _sin_a = math.sin(math.radians(angle))
            _rayleigh_c = 2.5e5 * ((math.exp(0.72 * angle) / _sin_a) ** (1 / 5))
            if _rayleigh_h < _rayleigh_c:
                nusselt = 0.56 * ((_rayleigh_h * _sin_a) ** (1 / 4))
            else:
                nu_1 = 0.56 * ((_rayleigh_c * _sin_a) ** (1 / 4))
                nu_2 = 0.13 * ((_rayleigh_h ** (1 / 3)) - (_rayleigh_c ** (1 / 3)))
                nusselt = nu_1 + nu_2
        elif angle <= 179:
            _sin_a = math.sin(math.radians(angle))
            nusselt = 0.56 * ((_rayleigh_h * _sin_a) ** (1 / 4))
        else:
            nusselt = 0.58 * (_rayleigh_h ** (1 / 5))
        _conv_h = nusselt * (
            gas_material.conductivity_at_temperature(t_kelvin, pressure) / height
        )
        return _conv_h

    @property
    def outside_emissivity(self):
        """Get the hemispherical emissivity of the outside face of the construction."""
        return self.Layers[0].Material.ThermalEmittance

    @property
    def inside_emissivity(self):
        """Get the emissivity of the inside face of the construction [-]."""
        return self.Layers[-1].Material.ThermalEmittance

    @property
    def u_factor(self):
        """Get the overall heat transfer coefficient (including air films) W/(m2⋅K)."""
        return 1 / self.r_factor

    def __copy__(self):
        """Create a copy of self."""
        return self.__class__(Name=self.Name, Layers=self.Layers)

    def __eq__(self, other):
        """Assert self is equivalent to other."""
        return isinstance(other, LayeredConstruction) and all(
            [self.Layers == other.Layers]
        )

    @property
    def children(self):
<<<<<<< HEAD
        return (l.Material for l in self.Layers)
=======
        return tuple(l.Material for l in self.Layers)
>>>>>>> adf3ee72
<|MERGE_RESOLUTION|>--- conflicted
+++ resolved
@@ -334,8 +334,4 @@
 
     @property
     def children(self):
-<<<<<<< HEAD
-        return (l.Material for l in self.Layers)
-=======
-        return tuple(l.Material for l in self.Layers)
->>>>>>> adf3ee72
+        return tuple(l.Material for l in self.Layers)