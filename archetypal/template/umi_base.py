--- conflicted
+++ resolved
@@ -522,18 +522,11 @@
             cls.existing[name] = 0
             return name
         else:
-<<<<<<< HEAD
-            match = re.match(r"^(.*?)(\D*)(\d+)$", name)
-            if match:
-                groups = list(match.groups())
-                pad = len(groups[-1])
-                groups[-1] = int(groups[-1])
-                groups[-1] += 1
-                groups[-1] = str(groups[-1]).zfill(pad)
-                name = "".join(map(str, groups))
-                return cls.create_unique(name)
-            else:
-                return cls.create_unique(name + "_1")
+            current_count = cls.existing[name]
+            new_count = current_count + 1
+            new_name = f"{name}_{str(new_count)}"
+            cls.existing[name] = new_count
+            return new_name
 
 def umibase_property(type_of_property):
     class UmiBaseProperty(property):
@@ -604,11 +597,4 @@
 #         setattr(Property, "handled", handler)
 #         setattr(Property, "setter", setter)
 #         return Property
-#     return wrapper
-=======
-            current_count = cls.existing[name]
-            new_count = current_count + 1
-            new_name = f"{name}_{str(new_count)}"
-            cls.existing[name] = new_count
-            return new_name
->>>>>>> 66dc6dc2
+#     return wrapper