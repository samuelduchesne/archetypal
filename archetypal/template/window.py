################################################################################
# Module: archetypal.template
# Description:
# License: MIT, see full license in LICENSE.txt
# Web: https://github.com/samuelduchesne/archetypal
################################################################################

import collections
import logging as lg
from enum import IntEnum
from functools import reduce

import tabulate
from archetypal import log, IDF, calc_simple_glazing, timeit
from archetypal.template import MaterialLayer, UmiSchedule, UniqueName
from archetypal.template.gas_material import GasMaterial
from archetypal.template.glazing_material import GlazingMaterial
from archetypal.template.umi_base import UmiBase, Unique
from eppy.bunch_subclass import EpBunch


class WindowConstruction(UmiBase, metaclass=Unique):
    """
    $id, AssemblyCarbon, AssemblyCost, AssemblyEnergy, Category, Comments,
    DataSource, DisassemblyCarbon, DisassemblyEnergy, Layers, Name, Type
    """

    def __init__(
        self,
        Category="Double",
        AssemblyCarbon=0,
        AssemblyCost=0,
        AssemblyEnergy=0,
        DisassemblyCarbon=0,
        DisassemblyEnergy=0,
        **kwargs
    ):
        """Initialize a WindowConstruction.

        Args:
            Category (str): "Single", "Double" or "Triple".
            AssemblyCarbon (float): Assembly Embodied Carbon by m2 of
                construction.
            AssemblyCost (float): Assembly cost by m2 of construction.
            AssemblyEnergy (float): Assembly Embodied Energy by m2; of
                construction.
            DisassemblyCarbon (float): Disassembly embodied carbon by m2 of
                construction.
            DisassemblyEnergy (float): Disassembly embodied energy by m2 of
                construction.
            **kwargs: Other keywords passed to the constructor.
        """
        super(WindowConstruction, self).__init__(**kwargs)
        self.Category = Category
        self.DisassemblyEnergy = DisassemblyEnergy
        self.DisassemblyCarbon = DisassemblyCarbon
        self.AssemblyEnergy = AssemblyEnergy
        self.AssemblyCost = AssemblyCost
        self.AssemblyCarbon = AssemblyCarbon
        self.Layers = None

    def __hash__(self):
        return hash((self.__class__.__name__, self.Name, self.DataSource))

    def __eq__(self, other):
        if not isinstance(other, WindowConstruction):
            return False
        else:
            return all(
                [
                    self.Category == other.Category,
                    self.AssemblyCarbon == other.AssemblyCarbon,
                    self.AssemblyCost == other.AssemblyCost,
                    self.AssemblyEnergy == other.AssemblyEnergy,
                    self.DisassemblyCarbon == other.DisassemblyCarbon,
                    self.DisassemblyEnergy == other.DisassemblyEnergy,
                ]
            )

    @classmethod
    def from_json(cls, *args, **kwargs):
        """
        Args:
            *args:
            **kwargs:
        """
        wc = cls(*args, **kwargs)
        layers = kwargs.get("Layers", None)

        # resolve Material objects from ref
        wc.Layers = [
            MaterialLayer(wc.get_ref(layer["Material"]), layer["Thickness"])
            for layer in layers
        ]
        return wc

    @classmethod
    def from_epbunch(cls, Construction, **kwargs):
        """WindowConstruction from idf Construction Name.

        Example:
            >>> import archetypal as ar
            >>> idf = ar.load_idf("myidf")
            >>> construction_name = "Some construction name"
            >>> ar.WindowConstruction.from_epbunch(Name=construction_name,
            >>> idf=idf)

        Args:
            Construction (EpBunch): The Construction epbunch object.
            **kwargs: Other keywords passed to the constructor.
        """
        Name = Construction.Name
        idf = Construction.theidf
        wc = cls(Name=Name, idf=idf, **kwargs)
        wc.Layers = wc.layers()
        catdict = {1: "Single", 2: "Double", 3: "Triple", 4: "Quadruple"}
        wc.Category = catdict[
            len([lyr for lyr in wc.Layers if isinstance(lyr.Material, GlazingMaterial)])
        ]
        return wc

    def to_json(self):
        """Convert class properties to dict"""
        self.validate()  # Validate object before trying to get json format

        data_dict = collections.OrderedDict()

        data_dict["$id"] = str(self.id)
        data_dict["Layers"] = [layer.to_dict() for layer in self.Layers]
        data_dict["AssemblyCarbon"] = self.AssemblyCarbon
        data_dict["AssemblyCost"] = self.AssemblyCost
        data_dict["AssemblyEnergy"] = self.AssemblyEnergy
        data_dict["DisassemblyCarbon"] = self.DisassemblyCarbon
        data_dict["DisassemblyEnergy"] = self.DisassemblyEnergy
        data_dict["Category"] = self.Category
        data_dict["Comments"] = self.Comments
        data_dict["DataSource"] = self.DataSource
        data_dict["Name"] = UniqueName(self.Name)

        return data_dict

    def layers(self):
        """Retrieve layers for the WindowConstruction"""
        c = self.idf.getobject("CONSTRUCTION", self.Name)
        layers = []
        for field in c.fieldnames:
            # Loop through the layers from the outside layer towards the
            # indoor layers and get the material they are made of.
            material = c.get_referenced_object(field)
            if material:
                # Create the WindowMaterial:Glazing or the WindowMaterial:Gas
                # and append to the list of layers
                if material.key.upper() == "WindowMaterial:Glazing".upper():
                    material_obj = GlazingMaterial(
                        Conductivity=material.Conductivity,
                        SolarTransmittance=material.Solar_Transmittance_at_Normal_Incidence,
                        SolarReflectanceFront=material.Front_Side_Solar_Reflectance_at_Normal_Incidence,
                        SolarReflectanceBack=material.Back_Side_Solar_Reflectance_at_Normal_Incidence,
                        VisibleTransmittance=material.Visible_Transmittance_at_Normal_Incidence,
                        VisibleReflectanceFront=material.Front_Side_Visible_Reflectance_at_Normal_Incidence,
                        VisibleReflectanceBack=material.Back_Side_Visible_Reflectance_at_Normal_Incidence,
                        IRTransmittance=material.Infrared_Transmittance_at_Normal_Incidence,
                        IREmissivityFront=material.Front_Side_Infrared_Hemispherical_Emissivity,
                        IREmissivityBack=material.Back_Side_Infrared_Hemispherical_Emissivity,
                        DirtFactor=material.Dirt_Correction_Factor_for_Solar_and_Visible_Transmittance,
                        Type="Uncoated",
                        Name=material.Name,
                        Optical=material.Optical_Data_Type,
                        OpticalData=material.Window_Glass_Spectral_Data_Set_Name,
                        idf=self.idf,
                    )

                    material_layer = MaterialLayer(material_obj, material.Thickness)

                elif material.key.upper() == "WindowMaterial:Gas".upper():
                    # Todo: Make gas name generic, like in UmiTemplate Editor
                    material_obj = GasMaterial(
                        Name=material.Gas_Type.upper(), idf=self.idf
                    )
                    material_layer = MaterialLayer(material_obj, material.Thickness)
                elif material.key.upper() == "WINDOWMATERIAL:SIMPLEGLAZINGSYSTEM":
                    glass_properties = calc_simple_glazing(
                        material.Solar_Heat_Gain_Coefficient,
                        material.UFactor,
                        material.Visible_Transmittance,
                    )
                    material_obj = GlazingMaterial(
                        **glass_properties, Name=material.Name, idf=self.idf
                    )

                    material_layer = MaterialLayer(
                        material_obj, glass_properties["Thickness"]
                    )
                else:
                    continue

                layers.append(material_layer)
        return layers

    def combine(self, other, weights=None):
        """Append other to self. Return self + other as a new object. For
        now, simply returns self.

        todo:
            - Implement equivalent window layers for constant u-factor.

        """
        return self

    def validate(self):
        """Validates UmiObjects and fills in missing values"""
        return self


class WindowType(IntEnum):
    External = 0
    Internal = 1


class WindowSetting(UmiBase, metaclass=Unique):
    """Window Settings define the various window-related properties of a
    specific :class:`Zone`. Control natural ventilation, shading and airflow
    networks and more using this class. This class serves the same role as the
    ZoneInformation>Windows tab in the UMI TemplateEditor.

    .. image:: ../images/template/zoneinfo-windows.png

    Classmethods:
        The WindowSetting class implements two constructors that are tailored to
        the eppy_ scripting language:

        - :func:`from_construction` and
        - :func:`from_surface`.

    .. _eppy : https://eppy.readthedocs.io/en/latest/
    """

    def __init__(
        self,
        Construction=None,
        OperableArea=0.8,
        AfnWindowAvailability=None,
        AfnDischargeC=0.65,
        AfnTempSetpoint=20,
        IsVirtualPartition=False,
        IsShadingSystemOn=False,
        ShadingSystemAvailabilitySchedule=None,
        ShadingSystemSetpoint=180,
        ShadingSystemTransmittance=0.5,
        ShadingSystemType=0,
        Type=WindowType.External,
        IsZoneMixingOn=False,
        ZoneMixingAvailabilitySchedule=None,
        ZoneMixingDeltaTemperature=2,
        ZoneMixingFlowRate=0.001,
        **kwargs
    ):
        """Initialize a WindowSetting using default values:

        Args:
            Construction (WindowConstruction): The window construction.
            OperableArea (float): The operable window area as a ratio of total
                window area. eg. 0.8 := 80% of the windows area is operable.
            AfnWindowAvailability (UmiSchedule): The Airflow Network availability
                schedule.
            AfnDischargeC (float): Airflow Network Discharge Coefficient.
                Default = 0.65.
            AfnTempSetpoint (float): Airflow Network Temperature Setpoint.
                Default = 20 degreeC.
            IsVirtualPartition (bool): Virtual Partition.
            IsShadingSystemOn (bool): Shading is used. Default is False.
            ShadingSystemAvailabilitySchedule (UmiSchedule): Shading system
                availability schedule.
            ShadingSystemSetpoint (float): Shading system setpoint in units of
                W/m2. Default = 180 W/m2.
            ShadingSystemTransmittance (float): Shading system transmittance.
                Default = 0.5.
            ShadingSystemType (int): Shading System Type. 0 = ExteriorShade, 1 =
                InteriorShade.
            Type (int):
            IsZoneMixingOn (bool): Zone mixing.
            ZoneMixingAvailabilitySchedule (UmiSchedule): Zone mixing
                availability schedule.
            ZoneMixingDeltaTemperature (float): Zone mixing delta
            ZoneMixingFlowRate (float): Zone mixing flow rate in units of m3/m2.
                Default = 0.001 m3/m2.
            **kwargs: other keywords passed to the constructor.
        """
        super(WindowSetting, self).__init__(**kwargs)

        self.ZoneMixingAvailabilitySchedule = ZoneMixingAvailabilitySchedule
        self.ShadingSystemAvailabilitySchedule = ShadingSystemAvailabilitySchedule
        self.Construction = Construction
        self.AfnWindowAvailability = AfnWindowAvailability
        self.AfnDischargeC = AfnDischargeC
        self.AfnTempSetpoint = AfnTempSetpoint
        self.IsShadingSystemOn = IsShadingSystemOn
        self.IsVirtualPartition = IsVirtualPartition
        self.IsZoneMixingOn = IsZoneMixingOn
        self.OperableArea = OperableArea
        self.ShadingSystemSetpoint = ShadingSystemSetpoint
        self.ShadingSystemTransmittance = ShadingSystemTransmittance
        self.ShadingSystemType = ShadingSystemType
        self.Type = Type  # Todo: Could be deprecated
        self.ZoneMixingDeltaTemperature = ZoneMixingDeltaTemperature
        self.ZoneMixingFlowRate = ZoneMixingFlowRate

    def __add__(self, other):
        return self.combine(other)

    def __repr__(self):
        v_ = [
            (k, v) for k, v in self.__dict__.items() if not isinstance(v, (dict, IDF))
        ]
        header = "{}: <{}>\n".format(self.Name, self.__class__.mro()[0].__name__)
        return header + tabulate.tabulate(v_, tablefmt="plain")

    def __str__(self):
        return repr(self)

    def __hash__(self):
        return hash((self.__class__.__name__, self.Name, self.DataSource))

    def __eq__(self, other):
        if not isinstance(other, WindowSetting):
            return False
        else:
            return all(
                [
                    self.Construction == other.Construction,
                    self.OperableArea == other.OperableArea,
                    self.AfnWindowAvailability == other.AfnWindowAvailability,
                    self.AfnDischargeC == other.AfnDischargeC,
                    self.AfnTempSetpoint == other.AfnTempSetpoint,
                    self.IsVirtualPartition == other.IsVirtualPartition,
                    self.IsShadingSystemOn == other.IsShadingSystemOn,
                    self.ShadingSystemAvailabilitySchedule
                    == other.ShadingSystemAvailabilitySchedule,
                    self.ShadingSystemSetpoint == other.ShadingSystemSetpoint,
                    self.ShadingSystemTransmittance == other.ShadingSystemTransmittance,
                    self.ShadingSystemType == other.ShadingSystemType,
                    self.Type == other.Type,
                    self.IsZoneMixingOn == other.IsZoneMixingOn,
                    self.ZoneMixingAvailabilitySchedule
                    == other.ZoneMixingAvailabilitySchedule,
                    self.ZoneMixingDeltaTemperature == other.ZoneMixingDeltaTemperature,
                    self.ZoneMixingFlowRate == other.ZoneMixingFlowRate,
                ]
            )

    @classmethod
    def generic(cls, idf):
        """Returns a generic window with SHGC=0.704, UFactor=2.703, Tvis=0.786

        Args:
            idf (IDF):
        """
        idf.add_object(
            "WindowMaterial:SimpleGlazingSystem".upper(),
            Name="SimpleWindow:SINGLE PANE HW WINDOW",
            UFactor=2.703,
            Solar_Heat_Gain_Coefficient=0.704,
            Visible_Transmittance=0.786,
            save=False,
        )

        constr = idf.add_object(
            "CONSTRUCTION",
            Name="SINGLE PANE HW WINDOW",
            Outside_Layer="SimpleWindow:SINGLE PANE HW WINDOW",
            save=False,
        )
        return cls.from_construction(Construction=constr)

    @classmethod
    def from_construction(cls, Construction, **kwargs):
        """Make a :class:`WindowSetting` directly from a Construction_ object.

        .. _Construction : https://bigladdersoftware.com/epx/docs/8-9/input
        -output-reference/group-surface-construction-elements.html
        #construction-000

        Examples:
            >>> import archetypal as ar
            >>> # Given an IDF object
            >>> idf = ar.load_idf("idfname")
            >>> construction = idf.getobject('CONSTRUCTION',
            >>>                              'AEDG-SmOffice 1A Window Fixed')
            >>> ar.WindowSetting.from_construction(Name='test_window',
            >>>                    Construction=construction)

        Args:
            Construction (EpBunch): The construction name for this window.
            **kwargs: Other keywords passed to the constructor.

        Returns:
            (windowSetting): The window setting object.
        """
        name = kwargs.pop("Name", Construction.Name + "_Window")
        kwargs["Name"] = name
        w = cls(idf=Construction.theidf, **kwargs)
        w.Construction = WindowConstruction.from_epbunch(Construction)
        w.AfnWindowAvailability = UmiSchedule.constant_schedule(idf=Construction.theidf)
        w.ShadingSystemAvailabilitySchedule = UmiSchedule.constant_schedule(
            idf=Construction.theidf
        )
        w.ZoneMixingAvailabilitySchedule = UmiSchedule.constant_schedule(
            idf=Construction.theidf
        )
        return w

    @classmethod
    def from_surface(cls, surface):
        """Build a WindowSetting object from a FenestrationSurface:Detailed_
        object. This constructor will detect common window constructions and
        shading devices. Supported Shading and Natural Air flow EnergyPlus
        objects are: WindowProperty:ShadingControl_,
        AirflowNetwork:MultiZone:Surface_.

        Important:
            If an EnergyPlus object is not supported, eg.:
            AirflowNetwork:MultiZone:Component:DetailedOpening_, only a warning
            will be issued in the console for the related object instance and
            default values will be automatically used.

        .. _FenestrationSurface:Detailed:
           https://bigladdersoftware.com/epx/docs/8-9/input-output-reference
           /group-thermal-zone-description-geometry.html
           #fenestrationsurfacedetailed
        .. _WindowProperty:ShadingControl:
           https://bigladdersoftware.com/epx/docs/8-9/input-output-reference
           /group-thermal-zone-description-geometry.html
           #windowpropertyshadingcontrol
        .. _AirflowNetwork:MultiZone:Surface:
           https://bigladdersoftware.com/epx/docs/8-9/input-output-reference
           /group-airflow-network.html#airflownetworkmultizonesurface
        .. _AirflowNetwork:MultiZone:Component:DetailedOpening:
           https://bigladdersoftware.com/epx/docs/8-9/input-output-reference
           /group-airflow-network.html
           #airflownetworkmultizonecomponentdetailedopening

        Args:
            surface (EpBunch): The FenestrationSurface:Detailed_ object.

        Returns:
            (WindowSetting): The window setting object.
        """
        if isinstance(surface, EpBunch) and not surface.Surface_Type.upper() == "DOOR":
            construction = surface.get_referenced_object("Construction_Name")
            construction = WindowConstruction.from_epbunch(construction)
            name = surface.Name
            shading_control = surface.get_referenced_object("Shading_Control_Name")
            attr = {}
            if shading_control:
                # a WindowProperty:ShadingControl_ object can be attached to
                # this window
                attr["IsShadingSystemOn"] = True
                if shading_control["Setpoint"] != "":
                    attr["ShadingSystemSetpoint"] = shading_control["Setpoint"]
                shade_mat = shading_control.get_referenced_object(
                    "Shading_Device_Material_Name"
                )
                # get shading transmittance
                if shade_mat:
                    attr["ShadingSystemTransmittance"] = shade_mat[
                        "Visible_Transmittance"
                    ]
                # get shading control schedule
                if shading_control["Shading_Control_Is_Scheduled"].upper() == "YES":
                    name = shading_control["Schedule_Name"]
                    attr["ShadingSystemAvailabilitySchedule"] = UmiSchedule(
                        Name=name, idf=surface.theidf
                    )
                else:
                    # Determine which behavior of control
                    shade_ctrl_type = shading_control["Shading_Control_Type"]
                    if shade_ctrl_type.lower() == "alwaysoff":
                        attr[
                            "ShadingSystemAvailabilitySchedule"
                        ] = UmiSchedule.constant_schedule(
                            idf=surface.theidf, name="AlwaysOff", hourly_value=0
                        )
                    elif shade_ctrl_type.lower() == "alwayson":
                        attr[
                            "ShadingSystemAvailabilitySchedule"
                        ] = UmiSchedule.constant_schedule(idf=surface.theidf)
                    else:
                        log(
                            'Window "{}" uses a  window control type that '
                            'is not supported: "{}". Reverting to '
                            '"AlwaysOn"'.format(name, shade_ctrl_type),
                            lg.WARN,
                        )
                        attr[
                            "ShadingSystemAvailabilitySchedule"
                        ] = UmiSchedule.constant_schedule(idf=surface.theidf)
                # get shading type
                if shading_control["Shading_Type"] != "":
                    mapping = {
                        "InteriorShade": WindowType(1),
                        "ExteriorShade": WindowType(0),
                        "ExteriorScreen": WindowType(0),
                        "InteriorBlind": WindowType(1),
                        "ExteriorBlind": WindowType(0),
                        "BetweenGlassShade": WindowType(0),
                        "BetweenGlassBlind": WindowType(0),
                        "SwitchableGlazing": WindowType(0),
                    }
                    attr["ShadingSystemType"] = mapping[shading_control["Shading_Type"]]
            else:
                # Set default schedules
                attr[
                    "ShadingSystemAvailabilitySchedule"
                ] = UmiSchedule.constant_schedule(idf=surface.theidf)

            # get airflow network
            afn = next(
                iter(
                    surface.getreferingobjs(
                        iddgroups=["Natural Ventilation and Duct Leakage"],
                        fields=["Surface_Name"],
                    )
                ),
                None,
            )
            if afn:
                attr["OperableArea"] = afn.WindowDoor_Opening_Factor_or_Crack_Factor
                leak = afn.get_referenced_object("Leakage_Component_Name")
                name = afn["Venting_Availability_Schedule_Name"]
                if name != "":
                    attr["AfnWindowAvailability"] = UmiSchedule(
                        Name=name, idf=surface.theidf
                    )
                else:
                    attr["AfnWindowAvailability"] = UmiSchedule.constant_schedule(
                        idf=surface.theidf
                    )
                name = afn[
                    "Ventilation_Control_Zone_Temperature_Setpoint_Schedule_Name"
                ]
                if name != "":
                    attr["AfnTempSetpoint"] = UmiSchedule(
                        Name=name, idf=surface.theidf
                    ).mean
                else:
                    pass  # uses default

                if (
                    leak.key.upper()
                    == "AIRFLOWNETWORK:MULTIZONE:SURFACE:EFFECTIVELEAKAGEAREA"
                ):
                    attr["AfnDischargeC"] = leak["Discharge_Coefficient"]
                elif (
                    leak.key.upper()
                    == "AIRFLOWNETWORK:MULTIZONE:COMPONENT:HORIZONTALOPENING"
                ):
                    log(
                        '"{}" is not fully supported. Rerverting to '
                        'defaults for object "{}"'.format(
                            leak.key, cls.mro()[0].__name__
                        ),
                        lg.WARNING,
                    )
                elif leak.key.upper() == "AIRFLOWNETWORK:MULTIZONE:SURFACE:CRACK":
                    log(
                        '"{}" is not fully supported. Rerverting to '
                        'defaults for object "{}"'.format(
                            leak.key, cls.mro()[0].__name__
                        ),
                        lg.WARNING,
                    )
                elif (
                    leak.key.upper()
                    == "AIRFLOWNETWORK:MULTIZONE:COMPONENT:DETAILEDOPENING"
                ):
                    log(
                        '"{}" is not fully supported. Rerverting to '
                        'defaults for object "{}"'.format(
                            leak.key, cls.mro()[0].__name__
                        ),
                        lg.WARNING,
                    )
                elif (
                    leak.key.upper()
                    == "AIRFLOWNETWORK:MULTIZONE:COMPONENT:ZONEEXHAUSTFAN"
                ):
                    log(
                        '"{}" is not fully supported. Rerverting to '
                        'defaults for object "{}"'.format(
                            leak.key, cls.mro()[0].__name__
                        ),
                        lg.WARNING,
                    )
                elif (
                    leak.key.upper()
                    == "AIRFLOWNETWORK:MULTIZONE:COMPONENT:SIMPLEOPENING"
                ):
                    log(
                        '"{}" is not fully supported. Rerverting to '
                        'defaults for object "{}"'.format(
                            leak.key, cls.mro()[0].__name__
                        ),
                        lg.WARNING,
                    )
            else:
                attr["AfnWindowAvailability"] = UmiSchedule.constant_schedule(
                    idf=surface.theidf
                )
            # Zone Mixing
            attr["ZoneMixingAvailabilitySchedule"] = UmiSchedule.constant_schedule(
                idf=surface.theidf
            )
            w = cls(
                Name=name,
                Construction=construction,
                idf=surface.theidf,
                Category=surface.theidf.building_name(use_idfname=True),
                **attr
            )
            return w

    @classmethod
    @timeit
    def from_zone(cls, zone):
        """Iterate over the zone subsurfaces and create a window object. If more
        than one window is created, use reduce to combine them together.

        Args:
            zone (Zone): The Zone object from which the WindowSetting is
                created.

        Returns:
            WindowSetting: The WindowSetting object for this zone.
        """
        window_sets = []

        for surf in zone._zonesurfaces:
            # skip internalmass objects since they don't have windows.
            if surf.key.lower() != "internalmass":
                for subsurf in surf.subsurfaces:
                    # For each subsurface, create a WindowSetting object
                    # using the `from_surface` constructor.
                    if subsurf.Surface_Type.lower() == "window":
                        window_sets.append(cls.from_surface(subsurf))

        if window_sets:
            # if one or more window has been created, reduce. Using reduce on
            # a len==1 list, will simply return the object.
            from operator import add

            return reduce(add, window_sets)
        else:
            # no window found, probably a core zone, return None.
            return None

    def combine(self, other, weights=None):
        """Append other to self. Return self + other as a new object.

        Args:
            other (WindowSetting): The other OpaqueMaterial object
            weights (list-like, optional): A list-like object of len 2. If None,
                equal weights are used.

        Returns:
            WindowSetting: A new combined object made of self + other.
        """
        if self is None:
            return other
        if other is None:
            return self
        if not isinstance(other, self.__class__):
            msg = "Cannot combine %s with %s" % (
                self.__class__.__name__,
                other.__class__.__name__,
            )
            raise NotImplementedError(msg)

        # Check if other is not the same as self
        if self == other:
            return self

        if not weights:
            log(
                'using 1 as weighting factor in "{}" '
                "combine.".format(self.__class__.__name__)
            )
            weights = [1.0, 1.0]
        meta = self._get_predecessors_meta(other)
        new_attr = dict(
            Construction=self.Construction.combine(other.Construction, weights),
            AfnDischargeC=self._float_mean(other, "AfnDischargeC", weights),
            AfnTempSetpoint=self._float_mean(other, "AfnTempSetpoint", weights),
            AfnWindowAvailability=self.AfnWindowAvailability.combine(
                other.AfnWindowAvailability, weights
            ),
            IsShadingSystemOn=any([self.IsShadingSystemOn, other.IsShadingSystemOn]),
            IsVirtualPartition=any([self.IsVirtualPartition, other.IsVirtualPartition]),
            IsZoneMixingOn=any([self.IsZoneMixingOn, other.IsZoneMixingOn]),
            OperableArea=self._float_mean(other, "OperableArea", weights),
            ShadingSystemSetpoint=self._float_mean(
                other, "ShadingSystemSetpoint", weights
            ),
            ShadingSystemTransmittance=self._float_mean(
                other, "ShadingSystemTransmittance", weights
            ),
            ShadingSystemType=self.ShadingSystemType
            if self.IsShadingSystemOn
            else other.ShadingSystemType,
            ZoneMixingDeltaTemperature=self._float_mean(
                other, "ZoneMixingDeltaTemperature", weights
            ),
            ZoneMixingFlowRate=self._float_mean(other, "ZoneMixingFlowRate", weights),
            ZoneMixingAvailabilitySchedule=self.ZoneMixingAvailabilitySchedule.combine(
                other.ZoneMixingAvailabilitySchedule, weights
            ),
            ShadingSystemAvailabilitySchedule=self.ShadingSystemAvailabilitySchedule.combine(
                other.ShadingSystemAvailabilitySchedule, weights
            ),
        )
        new_obj = self.__class__(**meta, **new_attr)
        new_obj._predecessors.extend(self._predecessors + other._predecessors)
        return new_obj

    def to_json(self):
        """Convert class properties to dict"""
        data_dict = collections.OrderedDict()

        data_dict["$id"] = str(self.id)
        data_dict["AfnDischargeC"] = self.AfnDischargeC
        data_dict["AfnTempSetpoint"] = self.AfnTempSetpoint
        data_dict["AfnWindowAvailability"] = self.AfnWindowAvailability.to_dict()
        data_dict["Construction"] = {"$ref": str(self.Construction.id)}
        data_dict["IsShadingSystemOn"] = self.IsShadingSystemOn
        data_dict["IsVirtualPartition"] = self.IsVirtualPartition
        data_dict["IsZoneMixingOn"] = self.IsZoneMixingOn
        data_dict["OperableArea"] = self.OperableArea
        data_dict[
            "ShadingSystemAvailabilitySchedule"
        ] = self.ShadingSystemAvailabilitySchedule.to_dict()
        data_dict["ShadingSystemSetpoint"] = self.ShadingSystemSetpoint
        data_dict["ShadingSystemTransmittance"] = self.ShadingSystemTransmittance
        data_dict["ShadingSystemType"] = self.ShadingSystemType
        data_dict["Type"] = self.Type
        data_dict[
            "ZoneMixingAvailabilitySchedule"
        ] = self.ZoneMixingAvailabilitySchedule.to_dict()
        data_dict["ZoneMixingDeltaTemperature"] = self.ZoneMixingDeltaTemperature
        data_dict["ZoneMixingFlowRate"] = self.ZoneMixingFlowRate
        data_dict["Category"] = self.Category
        data_dict["Comments"] = self.Comments
        data_dict["DataSource"] = self.DataSource
        data_dict["Name"] = UniqueName(self.Name)

        return data_dict

    @classmethod
    def from_json(cls, *args, **kwargs):
        """
        Args:
            *args:
            **kwargs:
        """
        w = cls(*args, **kwargs)

        ref = kwargs.get("AfnWindowAvailability", None)
        w.AfnWindowAvailability = w.get_ref(ref)
        ref = kwargs.get("Construction", None)
        w.Construction = w.get_ref(ref)
        ref = kwargs.get("ShadingSystemAvailabilitySchedule", None)
        w.ShadingSystemAvailabilitySchedule = w.get_ref(ref)
        ref = kwargs.get("ZoneMixingAvailabilitySchedule", None)
        w.ZoneMixingAvailabilitySchedule = w.get_ref(ref)
        return w

<<<<<<< HEAD
    @classmethod
    def from_ref(cls, ref, building_templates):
        """In some cases, the WindowSetting is referenced in the DataStore to the
        Windows property of a BuildingTemplate (instead of being listed in the
        WindowSettings list. This is the case in the original
        BostonTemplateLibrary.json.

        Args:
            ref (str): The referenced number
            building_templates (list): List of BuildingTemplates from the datastore.

        Returns:
            WindowSetting: The parsed WindowSetting.
        """
        store = next(
            iter(
                filter(
                    lambda x: x.get("$id") == ref,
                    [bldg.get("Windows") for bldg in building_templates],
                )
            )
        )
        w = cls.from_json(**store)
        return w
=======
    def validate(self):
        """Validates UmiObjects and fills in missing values"""
        return self
>>>>>>> 963b7580
<|MERGE_RESOLUTION|>--- conflicted
+++ resolved
@@ -772,7 +772,6 @@
         w.ZoneMixingAvailabilitySchedule = w.get_ref(ref)
         return w
 
-<<<<<<< HEAD
     @classmethod
     def from_ref(cls, ref, building_templates):
         """In some cases, the WindowSetting is referenced in the DataStore to the
@@ -797,8 +796,7 @@
         )
         w = cls.from_json(**store)
         return w
-=======
+
     def validate(self):
         """Validates UmiObjects and fills in missing values"""
-        return self
->>>>>>> 963b7580
+        return self