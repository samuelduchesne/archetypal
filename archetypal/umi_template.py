"""UmiTemplateLibrary Module."""

from __future__ import annotations

import json
import logging as lg
from collections import OrderedDict, defaultdict
from concurrent.futures.thread import ThreadPoolExecutor
<<<<<<< HEAD
from typing import ClassVar
=======
from typing import ClassVar, Union
>>>>>>> 9e7400c7

import networkx as nx
from pandas.io.common import get_handle
from path import Path

from archetypal import settings
from archetypal.eplus_interface.exceptions import EnergyPlusProcessError
from archetypal.idfclass.idf import IDF
from archetypal.template.building_template import BuildingTemplate
from archetypal.template.conditioning import ZoneConditioning
from archetypal.template.constructions.opaque_construction import OpaqueConstruction
from archetypal.template.constructions.window_construction import WindowConstruction
from archetypal.template.dhw import DomesticHotWaterSetting
from archetypal.template.load import ZoneLoad
from archetypal.template.materials.gas_layer import GasLayer
from archetypal.template.materials.gas_material import GasMaterial
from archetypal.template.materials.glazing_material import GlazingMaterial
from archetypal.template.materials.material_layer import MaterialLayer
from archetypal.template.materials.opaque_material import OpaqueMaterial
from archetypal.template.schedule import (
    DaySchedule,
    UmiSchedule,
    WeekSchedule,
    YearSchedule,
    YearSchedulePart,
)
from archetypal.template.structure import MassRatio, StructureInformation
from archetypal.template.umi_base import UmiBase, UniqueName
from archetypal.template.ventilation import VentilationSetting
from archetypal.template.window_setting import WindowSetting
from archetypal.template.zone_construction_set import ZoneConstructionSet
from archetypal.template.zonedefinition import ZoneDefinition
from archetypal.utils import CustomJSONEncoder, log, parallel_process


class AllFailedError(Exception):
    """Exception raised when all BuildingTemplates failed to be created."""

    def __init__(self, results):
        super().__init__([res for res in results.values() if isinstance(res, Exception)])


class UmiTemplateLibrary:
    """Handles parsing and creating Template Library Files for UMI for Rhino.

    - See :meth:`open` to parse existing Umi Template Library files (.json).
    - See :meth:`from_idf_files` to create a library by converting existing IDF models.
    """

    _LIB_GROUPS: ClassVar[list[str]] = [
        "GasMaterials",
        "GlazingMaterials",
        "OpaqueMaterials",
        "OpaqueConstructions",
        "WindowConstructions",
        "StructureInformations",
        "DaySchedules",
        "WeekSchedules",
        "YearSchedules",
        "DomesticHotWaterSettings",
        "VentilationSettings",
        "ZoneConditionings",
        "ZoneConstructionSets",
        "ZoneLoads",
        "ZoneDefinitions",
        "WindowSettings",
        "BuildingTemplates",
    ]

    def __init__(
        self,
        name="unnamed",
        BuildingTemplates=None,
        GasMaterials=None,
        GlazingMaterials=None,
        OpaqueConstructions=None,
        OpaqueMaterials=None,
        WindowConstructions=None,
        StructureInformations=None,
        DaySchedules=None,
        WeekSchedules=None,
        YearSchedules=None,
        DomesticHotWaterSettings=None,
        VentilationSettings=None,
        WindowSettings=None,
        ZoneConditionings=None,
        ZoneConstructionSets=None,
        ZoneLoads=None,
        ZoneDefinitions=None,
    ):
        """Initialize a new UmiTemplateLibrary with empty attributes.

        Args:
            name (str): The name of the UMI Template.
            BuildingTemplates (list of BuildingTemplate): list of
                BuildingTemplate objects.
            GasMaterials (list of GasMaterial): list of GasMaterial objects.
            GlazingMaterials (list of GlazingMaterial): list of GlazingMaterial
                objects.
            OpaqueConstructions (list of OpaqueConstruction): list of
                OpaqueConstruction objects.
            OpaqueMaterials (list of OpaqueMaterial): list of OpaqueMaterial
                objects.
            WindowConstructions (list of WindowConstruction): list of
                WindowConstruction objects.
            StructureInformations (list of StructureInformation): list of
                StructureInformation objects.
            DaySchedules (list of DaySchedule): list of DaySchedule objects.
            WeekSchedules (list of WeekSchedule): list of WeekSchedule objects.
            YearSchedules (list of YearSchedule): list of YearSchedule objects.
            DomesticHotWaterSettings (list of DomesticHotWaterSetting): list of
                DomesticHotWaterSetting objects.
            VentilationSettings (list of VentilationSetting): list of
                VentilationSetting objects.
            WindowSettings (list of WindowSetting): list of WindowSetting
                objects.
            ZoneConditionings (list of ZoneConditioning): list of
                ZoneConditioning objects.
            ZoneConstructionSets (list of ZoneConstructionSet): list of
                ZoneConstructionSet objects.
            ZoneLoads (list of ZoneLoad): list of ZoneLoad objects.
            ZoneDefinitions (list of ZoneDefinition): list of Zone objects
        """
        self.idf_files = []
        self.name = name
        self.ZoneDefinitions = ZoneDefinitions or []
        self.ZoneLoads = ZoneLoads or []
        self.ZoneConstructionSets = ZoneConstructionSets or []
        self.ZoneConditionings = ZoneConditionings or []
        self.WindowSettings = WindowSettings or []
        self.VentilationSettings = VentilationSettings or []
        self.DomesticHotWaterSettings = DomesticHotWaterSettings or []
        self.UmiSchedules = []  # placeholder for UmiSchedules
        self.YearSchedules = YearSchedules or []
        self.WeekSchedules = WeekSchedules or []
        self.DaySchedules = DaySchedules or []
        self.StructureInformations = StructureInformations or []
        self.WindowConstructions = WindowConstructions or []
        self.OpaqueMaterials = OpaqueMaterials or []
        self.OpaqueConstructions = OpaqueConstructions or []
        self.BuildingTemplates = BuildingTemplates or []
        self.GasMaterials = GasMaterials or []
        self.GlazingMaterials = GlazingMaterials or []

    def __iter__(self):
        """Iterate over component groups. Yields tuple of (group, value)."""
        for group in self._LIB_GROUPS:
            yield group, self.__dict__[group]

    def __getitem__(self, item):
        return self.__dict__[item]

    def __add__(self, other: UmiTemplateLibrary):
        """Combined"""
        for key, group in other:
            # for each group items
            for component in group:
                component.id = None  # Reset the component's id

        attrs = {}
        for group, value in self:
            attrs[group] = value + other.__dict__[group]

        newlib = self.__class__(**attrs, name=self.name)
        newlib.unique_components("GasMaterials", keep_orphaned=True)
        return newlib

    def _clear_components_list(self, except_groups=None):
        """Clear components lists except except_groups."""
        if except_groups is None:
            except_groups = []
        exception = ["BuildingTemplates"]
        exception.extend(except_groups)
        for key, group in self:
            if key not in exception:
                setattr(self, key, [])

    @property
    def object_list(self):
        """Get list of all objects in self, including orphaned objects."""
        objs = []
        for name, group in self:
            objs.extend(group)
        return objs

    @classmethod
    def from_idf_files(
        cls,
        idf_files,
        weather,
        name="unnamed",
        processors=-1,
        keep_all_zones=False,
        unique_components=None,
        debug=False,
        **kwargs,
    ):
        """Initialize an UmiTemplateLibrary object from one or more idf_files.

        The resulting object contains the reduced version of the IDF files.
        To save to file, call the :meth:`save` method.

        Important:
            When using :meth:`from_idf_files` The idf files are striped of run period
            modifiers and special days to return simple annual schedules.

        Args:
            idf_files (list of (str or Path)): list of IDF file paths.
            weather (str or Path): Path to the weather file.
            name (str): The name of the Template File
            processors (int): Number of cores. Defaults to -1, all cores.
            debug (bool): If True, will raise any error on any processed file and
                keep simulation cache directory.
            kwargs: keyword arguments passed to IDF().

        Raises:
            Exception: All exceptions are raised if settings.debug=True. Will raise
                an exception if all BuildingTemplates failed to be created.
        """
        # instantiate class
        umi_template = cls(name)

        # if parallel is True, run eplus in parallel
        in_dict = {}
        for i, idf_file in enumerate(idf_files):
            in_dict[idf_file] = dict(
                idfname=idf_file,
                epw=weather,
                verbose=False,
                position=i,
                nolimit=True,
                keep_data_err=debug,
                readvars=False,  # No need to readvars since only sql is used
                **kwargs,
            )
        results = parallel_process(
            in_dict,
            cls.template_complexity_reduction,
            processors=processors,
            use_kwargs=True,
            debug=debug,
            position=None,
            executor=ThreadPoolExecutor,
        )
        for filename, res in results.items():
            if isinstance(res, EnergyPlusProcessError):
                filename = settings.logs_folder / "failed_reduce.txt"
                with open(filename, "a") as file:
                    file.writelines(res.write())
                    log(
                        f"EnergyPlusProcess error for {filename} listed in {filename}: {res}",
                        lg.ERROR,
                    )
            elif isinstance(res, Exception):
                if debug:
                    raise res
                else:
                    log(
                        f"Exception raised for {filename}: {res}",
                        lg.ERROR,
                    )

        # If all exceptions, raise them for debugging
        if all(isinstance(x, Exception) for x in results.values()):
            raise AllFailedError(results)

        umi_template.BuildingTemplates = [res for res in results.values() if not isinstance(res, Exception)]

        if keep_all_zones:
            _zones = {obj.get_unique() for obj in ZoneDefinition._CREATED_OBJECTS}
            for zone in _zones:
                umi_template.ZoneDefinitions.append(zone)
            exceptions = [ZoneDefinition.__name__]
        else:
            exceptions = None

        # Get unique instances
        umi_template.unique_components(*(unique_components or []), exceptions=exceptions)

        # Update attributes of instance
        umi_template.update_components_list(exceptions=exceptions)

        return umi_template

    @staticmethod
    def template_complexity_reduction(idfname, epw, **kwargs):
        """Wrap IDF, simulate and BuildingTemplate for parallel processing."""
        idf = IDF(idfname, epw=epw, **kwargs)
        idf._outputs.add_umi_template_outputs()

        # remove daylight saving time modifiers
        for daylight in idf.idfobjects["RunPeriodControl:DaylightSavingTime".upper()]:
            idf.removeidfobject(daylight)
        # edit run period to start on Monday
        for run_period in idf.idfobjects["RunPeriod".upper()]:
            run_period.Day_of_Week_for_Start_Day = "Monday"
            run_period.Apply_Weekend_Holiday_Rule = "No"
            run_period.Use_Weather_File_Holidays_and_Special_Days = "No"
            run_period.Use_Weather_File_Daylight_Saving_Period = "No"
        # remove daylight saving time modifiers
        for day in idf.idfobjects["RunPeriodControl:SpecialDays".upper()]:
            idf.removeidfobject(day)

        try:
            idf.simulate()
        except EnergyPlusProcessError as e:
            return e
        return BuildingTemplate.from_idf(idf, **kwargs)

    @classmethod
    def open(cls, filename):  # noqa: A003
        """Initialize an UmiTemplate object from an UMI Template Library File.

        Args:
            filename (str or Path): PathLike object giving the pathname of the UMI
                Template File.

        Returns:
            UmiTemplateLibrary: The template object.
        """
        name = Path(filename)
        with open(filename) as f:
            t = cls.loads(f.read(), name)

        return t

    @classmethod
    def loads(cls, s, name):
        """load string."""
        datastore = json.loads(s)
        # with datastore, create each objects
        t = cls(name)
        t.GasMaterials = [GasMaterial.from_dict(store, allow_duplicates=False) for store in datastore["GasMaterials"]]
        t.GlazingMaterials = [
            GlazingMaterial.from_dict(store, allow_duplicates=False) for store in datastore["GlazingMaterials"]
        ]
        t.OpaqueMaterials = [
            OpaqueMaterial.from_dict(store, allow_duplicates=False) for store in datastore["OpaqueMaterials"]
        ]
        t.OpaqueConstructions = [
            OpaqueConstruction.from_dict(
                store,
                materials={a.id: a for a in (t.GasMaterials + t.GlazingMaterials + t.OpaqueMaterials)},
                allow_duplicates=True,
            )
            for store in datastore["OpaqueConstructions"]
        ]
        t.WindowConstructions = [
            WindowConstruction.from_dict(
                store,
                materials={a.id: a for a in (t.GasMaterials + t.GlazingMaterials)},
                allow_duplicates=True,
            )
            for store in datastore["WindowConstructions"]
        ]
        t.StructureInformations = [
            StructureInformation.from_dict(
                store,
                materials={a.id: a for a in t.OpaqueMaterials},
                allow_duplicates=True,
            )
            for store in datastore["StructureDefinitions"]
        ]
        t.DaySchedules = [DaySchedule.from_dict(store, allow_duplicates=True) for store in datastore["DaySchedules"]]
        t.WeekSchedules = [
            WeekSchedule.from_dict(
                store,
                day_schedules={a.id: a for a in t.DaySchedules},
                allow_duplicates=True,
            )
            for store in datastore["WeekSchedules"]
        ]
        t.YearSchedules = [
            YearSchedule.from_dict(
                store,
                week_schedules={a.id: a for a in t.WeekSchedules},
                allow_duplicates=True,
            )
            for store in datastore["YearSchedules"]
        ]
        t.DomesticHotWaterSettings = [
            DomesticHotWaterSetting.from_dict(
                store,
                schedules={a.id: a for a in t.YearSchedules},
                allow_duplicates=True,
            )
            for store in datastore["DomesticHotWaterSettings"]
        ]
        t.VentilationSettings = [
            VentilationSetting.from_dict(
                store,
                schedules={a.id: a for a in t.YearSchedules},
                allow_duplicates=True,
            )
            for store in datastore["VentilationSettings"]
        ]
        t.ZoneConditionings = [
            ZoneConditioning.from_dict(
                store,
                schedules={a.id: a for a in t.YearSchedules},
                allow_duplicates=True,
            )
            for store in datastore["ZoneConditionings"]
        ]
        t.ZoneConstructionSets = [
            ZoneConstructionSet.from_dict(
                store,
                opaque_constructions={a.id: a for a in t.OpaqueConstructions},
                allow_duplicates=True,
            )
            for store in datastore["ZoneConstructionSets"]
        ]
        t.ZoneLoads = [
            ZoneLoad.from_dict(
                store,
                schedules={a.id: a for a in t.YearSchedules},
                allow_duplicates=True,
            )
            for store in datastore["ZoneLoads"]
        ]
        t.ZoneDefinitions = [
            ZoneDefinition.from_dict(
                store,
                zone_conditionings={a.id: a for a in t.ZoneConditionings},
                zone_construction_sets={a.id: a for a in t.ZoneConstructionSets},
                domestic_hot_water_settings={a.id: a for a in t.DomesticHotWaterSettings},
                opaque_constructions={a.id: a for a in t.OpaqueConstructions},
                zone_loads={a.id: a for a in t.ZoneLoads},
                ventilation_settings={a.id: a for a in t.VentilationSettings},
                allow_duplicates=True,
            )
            for store in datastore["Zones"]
        ]
        t.WindowSettings = [
            WindowSetting.from_ref(
                store["$ref"],
                datastore["BuildingTemplates"],
                schedules={a.id: a for a in t.YearSchedules},
                window_constructions={a.id: a for a in t.WindowConstructions},
            )
            if "$ref" in store
            else WindowSetting.from_dict(
                store,
                schedules={a.id: a for a in t.YearSchedules},
                window_constructions={a.id: a for a in t.WindowConstructions},
                allow_duplicates=True,
            )
            for store in datastore["WindowSettings"]
        ]
        t.BuildingTemplates = [
            BuildingTemplate.from_dict(
                store,
                zone_definitions={a.id: a for a in t.ZoneDefinitions},
                structure_definitions={a.id: a for a in t.StructureInformations},
                window_settings={a.id: a for a in t.WindowSettings},
                schedules={a.id: a for a in t.YearSchedules},
                window_constructions={a.id: a for a in t.WindowConstructions},
                allow_duplicates=True,
            )
            for store in datastore["BuildingTemplates"]
        ]
        return t

    def validate(self, defaults=True):
        """Validate the object."""
        pass

    def save(
        self,
        path_or_buf=None,
        indent=2,
        sort_keys=False,
        compression="infer",
        storage_options=None,
    ):
        """Save to json file.

        Args:
            path_or_buf (path-like): File path or object. If not specified,
                overwrites files. See :attr:`UmiTemplateLibrary.name`.
            indent (bool or str or int): If indent is a non-negative integer or string,
                then JSON array elements and object members will be
                pretty-printed with that indent level. An indent level of 0,
                negative, or "" will only insert newlines. None (the default)
                selects the most compact representation. Using a positive
                integer indent indents that many spaces per level. If indent is
                a string (such as "t"), that string is used to indent each
                level.
            sort_keys (callable): If sort_keys is true (default: False), then the
                output of dictionaries will be sorted by this callable.
                e.g.: `lambda x: x.get("$id")` sorts by $id. If callable is not
                available or fails, then sorted by `Name`.
            compression (str): A string representing the compression to use in the
                output file, only used when the first argument is a filename. By
                default, the compression is inferred from the filename.
            storage_options (dict): Extra options that make sense for a particular
                storage connection, e.g. host, port, username, password, etc.,
                if using a URL that will be parsed by fsspec, e.g., starting “s3://”,
                “gcs://”. An error will be raised if providing this argument with a
                non-fsspec URL. See the fsspec and backend storage implementation
                docs for the set of allowed keys and values.
        """
        if path_or_buf is None:
            basedir = Path(self.name).dirname()
            name = Path(self.name).stem
            path_or_buf = basedir / name + ".json"

        self.to_json(
            path_or_buf,
            indent=indent,
            sort_keys=sort_keys,
            compression=compression,
            storage_options=storage_options,
        )

    def to_json(
        self,
        path_or_buf=None,
        indent=2,
        sort_keys=False,
        default_handler=None,
        compression="infer",
        storage_options=None,
    ):
        """Convert the object to a JSON string.

        Args:
            path_or_buf (path-like): File path or object. If not specified,
                the result is returned as a string.
            indent (bool or str or int): If indent is a non-negative integer or string,
                then JSON array elements and object members will be
                pretty-printed with that indent level. An indent level of 0,
                negative, or "" will only insert newlines. None (the default)
                selects the most compact representation. Using a positive
                integer indent indents that many spaces per level. If indent is
                a string (such as "t"), that string is used to indent each
                level.
            sort_keys (callable):
            default_handler (callable): Handler to call if object cannot otherwise be
                converted to a suitable format for JSON. Should receive a single
                argument which is the object to convert and return a serializable
                object.
            compression (str): A string representing the compression to use in the
                output file, only used when the first argument is a filename. By
                default, the compression is inferred from the filename.
            storage_options (dict): Extra options that make sense for a particular
                storage connection, e.g. host, port, username, password, etc.,
                if using a URL that will be parsed by fsspec, e.g., starting “s3://”,
                “gcs://”. An error will be raised if providing this argument with a
                non-fsspec URL. See the fsspec and backend storage implementation
                docs for the set of allowed keys and values.
        """
        if default_handler is None:
            default_handler = CustomJSONEncoder

        data_dict = self.to_dict()

        if sort_keys is not None:
            # Sort values
            for key in data_dict:
                # Sort the list elements by their Name
                try:
                    data_dict[key] = sorted(data_dict[key], key=sort_keys)
                except Exception:
                    # revert to sorting by Name if failure
                    data_dict[key] = sorted(data_dict[key], key=lambda x: x.get("Name"))

        response = json.dumps(data_dict, indent=indent, cls=default_handler)
        if path_or_buf is not None:
            # apply compression and byte/text conversion
            with get_handle(
                path_or_buf,
                "wt",
                compression=compression,
                storage_options=storage_options,
            ) as handles:
                handles.handle.write(response)
        else:
            return response

    def to_dict(self):
        """Return UmiTemplateLibrary dictionary representation."""
        data_dict = OrderedDict([(key, []) for key in self._LIB_GROUPS])

        for group_name, group in self:
            UniqueName.existing = {}
            for obj in group:
                data = obj.to_dict()
                data.update({"Name": UniqueName(data.get("Name"))})
                data_dict[group_name].append(data)

        if not data_dict["GasMaterials"]:
            data = GasMaterial(Name="AIR").to_dict()
            data.update({"Name": UniqueName(data.get("Name"))})
            data_dict["GasMaterials"].append(data)
            data_dict.move_to_end("GasMaterials", last=False)

        for key in list(data_dict.keys()):
            if key == "ZoneDefinitions":
                data_dict["Zones"] = data_dict.pop(key)
            elif key == "StructureInformations":
                data_dict["StructureDefinitions"] = data_dict.pop(key)

        assert no_duplicates(data_dict, attribute="Name")

        for key in data_dict:
            data_dict[key] = sorted(data_dict[key], key=lambda x: x.get("Name"))

        return data_dict

    def unique_components(self, *args: str, exceptions: list[str] | None = None, keep_orphaned=False):
        """Keep only unique components.

        Starts by clearing all objects in self except self.BuildingTemplates.
        Then, recursively traverses the children of each BuildingTemplate, finding a
        unique object for "equivalent" components.

        Calls :func:`~archetypal.template.umi_base.UmiBase.get_unique` for each
        object in the graph.

        Args:
            *args (str): UmiBase class names that should be replaced with a
                unique equivalent. For example, if only "OpaqueMaterials" should be
                unique, then use self.unique_components("OpaqueMaterials"). If none
                are provided, all umi components be unique.
            exceptions (List[str]): A list of UmiBase class names that will not be
                cleared from self.
            keep_orphaned (bool): if True, orphaned objects are kept.
        """
        if keep_orphaned:
            G = self.to_graph(include_orphans=True)
            connected_to_building = set()
            for bldg in self.BuildingTemplates:
                for obj in nx.dfs_preorder_nodes(G, bldg):
                    connected_to_building.add(obj)
            orphans = [obj for obj in self.object_list if obj not in connected_to_building]
        self._clear_components_list(exceptions)  # First clear components

        # Inclusion is a set of object classes that will be unique.
        inclusion = set(args or [])
        if not inclusion.isdisjoint(set(self._LIB_GROUPS)):
            inclusion = set(self._LIB_GROUPS).intersection(inclusion)
        else:
            if inclusion:
                assert inclusion.intersection(set(self._LIB_GROUPS)), (
                    f"{', '.join(inclusion.difference(set(self._LIB_GROUPS)))} not a "
                    f"valid class name. Valid values are: "
                    f"{', '.join(set(self._LIB_GROUPS))}"
                )
            inclusion = set(self._LIB_GROUPS)
        for key, group in self:
            # for each group
            for component in group:
                # travers each object using generator
                for parent, key, obj in parent_key_child_traversal(component):
                    if obj.__class__.__name__ + "s" in inclusion and key:
                        setattr(parent, key, obj.get_unique())  # set unique object on key

        self.update_components_list(exceptions=exceptions)  # Update the components list
        if keep_orphaned:
            for obj in orphans:
                self[obj.__class__.__name__ + "s"].append(obj)

    def replace_component(self, this, that) -> None:
        """Replace all instances of `this` with `that`.

        Args:
            this (UmiBase): The reference to replace with `that`.
            that (UmiBase): The object to replace each references with.
        """
        for bldg in self.BuildingTemplates:
            for parent, key, obj in parent_key_child_traversal(bldg):
                if obj is this:
                    setattr(parent, key, that)

        self.update_components_list()

    def update_components_list(self, exceptions=None):
        """Update the component groups with connected components."""
        # clear components list except BuildingTemplate
        self._clear_components_list(exceptions)

        for key, group in self:
            for component in group:
                for parent, key, child in parent_key_child_traversal(component):
                    if isinstance(child, UmiSchedule) and not isinstance(
                        child, DaySchedule | WeekSchedule | YearSchedule
                    ):
                        y, ws, ds = child.to_year_week_day()
                        if not any(o.id == y.id for o in self.YearSchedules):
                            self.YearSchedules.append(y)
                        for w in ws:
                            if not any(o.id == w.id for o in self.WeekSchedules):
                                self.WeekSchedules.append(w)
                        for d in ds:
                            if not any(o.id == d.id for o in self.DaySchedules):
                                self.DaySchedules.append(d)
                        # finally, replace it with y
                        setattr(parent, key, y)
                    elif isinstance(child, UmiBase):
                        obj_list = self.__dict__[child.__class__.__name__ + "s"]
                        if not any(o.id == child.id for o in obj_list):
                            # Important to compare on UmiBase.id and not on identity.
                            obj_list.append(child)

    def to_graph(self, include_orphans=False):
        """Create a :class:`networkx.DiGraph` of self.

        This networkx.DiGraph object is then useful for graph-theory operations on
        the hierarchy of the UmiTemplateLibrary.
        """
        import networkx as nx

        G = nx.DiGraph()

        for bldg in self.BuildingTemplates:
            for parent, child in parent_child_traversal(bldg):
                if parent:
                    G.add_edge(parent, child)

        if include_orphans:
            orphans = [obj for obj in self.object_list if obj.id not in (n.id for n in G)]
            for orphan in orphans:
                G.add_node(orphan)
                for parent, child in parent_child_traversal(orphan):
                    if parent:
                        G.add_edge(parent, child)

        return G


<<<<<<< HEAD
def no_duplicates(file, attribute="Name"):
    """Assert whether or not dict has duplicated Names."""
    import json
    from collections import defaultdict

    with open(file) as f:
        data = json.loads(f.read()) if isinstance(file, str) else file
=======
def no_duplicates(file: Union[str, dict], attribute="Name"):
    """Assert whether or not dict has duplicated Names."""

    if isinstance(file, str):
        with open(file) as f:
            data = json.loads(f.read())
    else:
        data = file
>>>>>>> 9e7400c7
    ids = defaultdict(lambda: defaultdict(int))

    for key, value in data.items():
        for component in value:
            _id = component.get(attribute)
            if _id:
                ids[key][_id] += 1

    dups = {
        key: {k: v for k, v in values.items() if v > 1}
        for key, values in ids.items()
        if any(v > 1 for v in values.values())
    }

    if dups:
        raise DuplicateAttributeError(attribute, dups)
    return True


class DuplicateAttributeError(Exception):
    """Exception raised for duplicate attributes in UMI objects."""

    def __init__(self, attribute, duplicates):
        """Initialize a DuplicateAttributeError."""
        super().__init__(f"Duplicate {attribute} found: {duplicates}")


DEEP_OBJECTS = (UmiBase, MaterialLayer, GasLayer, YearSchedulePart, MassRatio, list)


def parent_key_child_traversal(parent):
    """Iterate over children of parent yield the parent, the attribute name of the
    children (key) and the children itself.

    If called on a :class:BuildingTemplate object, this will traverse all the
    umi components this object references, like a depth-first search algotrithm in a
    graph structure.
    """
    if isinstance(parent, DEEP_OBJECTS):
        if isinstance(parent, list):
            for obj in parent:
                yield from parent_key_child_traversal(obj)
        elif isinstance(parent, DaySchedule):
            yield None, None, parent
        else:
            for k, child in parent:
                if isinstance(child, UmiBase):
                    yield parent, k, child
                if isinstance(child, DEEP_OBJECTS):
                    yield from parent_key_child_traversal(child)


def parent_child_traversal(parent: UmiBase):
    """Iterate over all children of the parent.

    This generator recursively yields (parent, child) tuples. It uses the
    :attr:`UmiBase.children` attribute and had a better performance than
    :func:`parent_key_child_traversal`.
    """
    for child in parent.children:
        yield parent, child
        yield from parent_child_traversal(child)


def traverse(parent):
    return parent_child_traversal(parent)<|MERGE_RESOLUTION|>--- conflicted
+++ resolved
@@ -6,11 +6,7 @@
 import logging as lg
 from collections import OrderedDict, defaultdict
 from concurrent.futures.thread import ThreadPoolExecutor
-<<<<<<< HEAD
-from typing import ClassVar
-=======
 from typing import ClassVar, Union
->>>>>>> 9e7400c7
 
 import networkx as nx
 from pandas.io.common import get_handle
@@ -742,15 +738,6 @@
         return G
 
 
-<<<<<<< HEAD
-def no_duplicates(file, attribute="Name"):
-    """Assert whether or not dict has duplicated Names."""
-    import json
-    from collections import defaultdict
-
-    with open(file) as f:
-        data = json.loads(f.read()) if isinstance(file, str) else file
-=======
 def no_duplicates(file: Union[str, dict], attribute="Name"):
     """Assert whether or not dict has duplicated Names."""
 
@@ -759,7 +746,6 @@
             data = json.loads(f.read())
     else:
         data = file
->>>>>>> 9e7400c7
     ids = defaultdict(lambda: defaultdict(int))
 
     for key, value in data.items():
