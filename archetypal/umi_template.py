--- conflicted
+++ resolved
@@ -4,10 +4,6 @@
 import logging as lg
 from collections import OrderedDict
 from concurrent.futures.thread import ThreadPoolExecutor
-<<<<<<< HEAD
-from copy import copy, deepcopy
-=======
->>>>>>> adf3ee72
 from typing import List
 
 import networkx as nx
@@ -187,21 +183,6 @@
             objs.extend(group)
         return objs
 
-<<<<<<< HEAD
-    @property
-    def objects_by_id(self):
-        """Get dictionary of objects with their id as a key.
-
-        Note:
-            Includes orphaned objects.
-        """
-        objs_dict = {}
-        for name, group in self:
-            objs_dict.update({obj.id: obj for obj in group})
-        return objs_dict
-
-=======
->>>>>>> adf3ee72
     @classmethod
     def from_idf_files(
         cls,
@@ -666,13 +647,9 @@
 
         return data_dict
 
-<<<<<<< HEAD
-    def unique_components(self, *args: str, exceptions: List[str] = None):
-=======
     def unique_components(
         self, *args: str, exceptions: List[str] = None, keep_orphaned=False
     ):
->>>>>>> adf3ee72
         """Keep only unique components.
 
         Starts by clearing all objects in self except self.BuildingTemplates.
@@ -683,13 +660,6 @@
         object in the graph.
 
         Args:
-<<<<<<< HEAD
-            *args (str): UmiBase class names that should not be replaced with a
-                unique equivalent. For example, if only "OpaqueMaterials" should be
-                unique, then use self.unique_components("OpaqueMaterials")
-            exceptions (List[str]): A list of UmiBase class names that will not be
-                cleared and therefore, not be
-=======
             *args (str): UmiBase class names that should be replaced with a
                 unique equivalent. For example, if only "OpaqueMaterials" should be
                 unique, then use self.unique_components("OpaqueMaterials"). If none
@@ -697,7 +667,6 @@
             exceptions (List[str]): A list of UmiBase class names that will not be
                 cleared from self.
             keep_orphaned (bool): if True, orphaned objects are kept.
->>>>>>> adf3ee72
         """
         if keep_orphaned:
             G = self.to_graph(include_orphans=True)
@@ -760,9 +729,6 @@
         for key, group in self:
             for component in group:
                 for parent, key, child in parent_key_child_traversal(component):
-<<<<<<< HEAD
-                    if isinstance(child, UmiBase):
-=======
                     if isinstance(child, UmiSchedule) and not isinstance(
                         child, (DaySchedule, WeekSchedule, YearSchedule)
                     ):
@@ -778,7 +744,6 @@
                         # finally, replace it with y
                         setattr(parent, key, y)
                     elif isinstance(child, UmiBase):
->>>>>>> adf3ee72
                         obj_list = self.__dict__[child.__class__.__name__ + "s"]
                         if not any(o.id == child.id for o in obj_list):
                             # Important to compare on UmiBase.id and not on identity.
@@ -804,10 +769,7 @@
                 obj for obj in self.object_list if obj.id not in (n.id for n in G)
             ]
             for orphan in orphans:
-<<<<<<< HEAD
-=======
                 G.add_node(orphan)
->>>>>>> adf3ee72
                 for parent, child in parent_child_traversal(orphan):
                     if parent:
                         G.add_edge(parent, child)
@@ -884,11 +846,7 @@
                     yield from parent_key_child_traversal(child)
 
 
-<<<<<<< HEAD
-def parent_child_traversal(parent):
-=======
 def parent_child_traversal(parent: UmiBase):
->>>>>>> adf3ee72
     """Iterate over all children of the parent.
 
     This generator recursively yields (parent, child) tuples. It uses the
@@ -897,14 +855,4 @@
     """
     for child in parent.children:
         yield parent, child
-<<<<<<< HEAD
-        yield from parent_child_traversal(child)
-
-
-def traverse(parent):
-    """Iterate over all children of the parent. 
-    """
-    return parent_child_traversal(parent)
-=======
-        yield from parent_child_traversal(child)
->>>>>>> adf3ee72
+        yield from parent_child_traversal(child)