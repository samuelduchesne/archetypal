"""UmiTemplateLibrary Module."""

import json
import logging as lg
from collections import OrderedDict
from concurrent.futures.thread import ThreadPoolExecutor
from copy import copy, deepcopy
from typing import List

from pandas.io.common import get_handle
from path import Path

from archetypal import settings
from archetypal.eplus_interface.exceptions import EnergyPlusProcessError
from archetypal.idfclass.idf import IDF
from archetypal.template.building_template import BuildingTemplate
from archetypal.template.conditioning import ZoneConditioning
from archetypal.template.constructions.opaque_construction import OpaqueConstruction
from archetypal.template.constructions.window_construction import WindowConstruction
from archetypal.template.dhw import DomesticHotWaterSetting
from archetypal.template.load import ZoneLoad
from archetypal.template.materials.gas_layer import GasLayer
from archetypal.template.materials.gas_material import GasMaterial
from archetypal.template.materials.glazing_material import GlazingMaterial
from archetypal.template.materials.material_layer import MaterialLayer
from archetypal.template.materials.opaque_material import OpaqueMaterial
from archetypal.template.schedule import (
    DaySchedule,
    WeekSchedule,
    YearSchedule,
    YearSchedulePart,
)
from archetypal.template.structure import MassRatio, StructureInformation
from archetypal.template.umi_base import UmiBase, UniqueName
from archetypal.template.ventilation import VentilationSetting
from archetypal.template.window_setting import WindowSetting
from archetypal.template.zone_construction_set import ZoneConstructionSet
from archetypal.template.zonedefinition import ZoneDefinition
from archetypal.utils import CustomJSONEncoder, log, parallel_process


class UmiTemplateLibrary:
    """Handles parsing and creating Template Library Files for UMI for Rhino.

    - See :meth:`open` to parse existing Umi Template Library files (.json).
    - See :meth:`from_idf_files` to create a library by converting existing IDF models.
    """

    _LIB_GROUPS = [
        "GasMaterials",
        "GlazingMaterials",
        "OpaqueMaterials",
        "OpaqueConstructions",
        "WindowConstructions",
        "StructureInformations",
        "DaySchedules",
        "WeekSchedules",
        "YearSchedules",
        "DomesticHotWaterSettings",
        "VentilationSettings",
        "ZoneConditionings",
        "ZoneConstructionSets",
        "ZoneLoads",
        "ZoneDefinitions",
        "WindowSettings",
        "BuildingTemplates",
    ]

    def __init__(
        self,
        name="unnamed",
        BuildingTemplates=None,
        GasMaterials=None,
        GlazingMaterials=None,
        OpaqueConstructions=None,
        OpaqueMaterials=None,
        WindowConstructions=None,
        StructureInformations=None,
        DaySchedules=None,
        WeekSchedules=None,
        YearSchedules=None,
        DomesticHotWaterSettings=None,
        VentilationSettings=None,
        WindowSettings=None,
        ZoneConditionings=None,
        ZoneConstructionSets=None,
        ZoneLoads=None,
        ZoneDefinitions=None,
    ):
        """Initialize a new UmiTemplateLibrary with empty attributes.

        Args:
            name (str): The name of the UMI Template.
            BuildingTemplates (list of BuildingTemplate): list of
                BuildingTemplate objects.
            GasMaterials (list of GasMaterial): list of GasMaterial objects.
            GlazingMaterials (list of GlazingMaterial): list of GlazingMaterial
                objects.
            OpaqueConstructions (list of OpaqueConstruction): list of
                OpaqueConstruction objects.
            OpaqueMaterials (list of OpaqueMaterial): list of OpaqueMaterial
                objects.
            WindowConstructions (list of WindowConstruction): list of
                WindowConstruction objects.
            StructureInformations (list of StructureInformation): list of
                StructureInformation objects.
            DaySchedules (list of DaySchedule): list of DaySchedule objects.
            WeekSchedules (list of WeekSchedule): list of WeekSchedule objects.
            YearSchedules (list of YearSchedule): list of YearSchedule objects.
            DomesticHotWaterSettings (list of DomesticHotWaterSetting): list of
                DomesticHotWaterSetting objects.
            VentilationSettings (list of VentilationSetting): list of
                VentilationSetting objects.
            WindowSettings (list of WindowSetting): list of WindowSetting
                objects.
            ZoneConditionings (list of ZoneConditioning): list of
                ZoneConditioning objects.
            ZoneConstructionSets (list of ZoneConstructionSet): list of
                ZoneConstructionSet objects.
            ZoneLoads (list of ZoneLoad): list of ZoneLoad objects.
            ZoneDefinitions (list of ZoneDefinition): list of Zone objects
        """
        self.idf_files = []
        self.name = name
        self.ZoneDefinitions = ZoneDefinitions or []
        self.ZoneLoads = ZoneLoads or []
        self.ZoneConstructionSets = ZoneConstructionSets or []
        self.ZoneConditionings = ZoneConditionings or []
        self.WindowSettings = WindowSettings or []
        self.VentilationSettings = VentilationSettings or []
        self.DomesticHotWaterSettings = DomesticHotWaterSettings or []
        self.UmiSchedules = []  # placeholder for UmiSchedules
        self.YearSchedules = YearSchedules or []
        self.WeekSchedules = WeekSchedules or []
        self.DaySchedules = DaySchedules or []
        self.StructureInformations = StructureInformations or []
        self.WindowConstructions = WindowConstructions or []
        self.OpaqueMaterials = OpaqueMaterials or []
        self.OpaqueConstructions = OpaqueConstructions or []
        self.BuildingTemplates = BuildingTemplates or []
        self.GasMaterials = GasMaterials or []
        self.GlazingMaterials = GlazingMaterials or []

    def __iter__(self):
        """Iterate over component groups. Yields tuple of (group, value)."""
        for group in self._LIB_GROUPS:
            yield group, self.__dict__[group]

    def __add__(self, other: "UmiTemplateLibrary"):
        """Combined"""
        for key, group in other:
            # for each group items
            for component in group:
                component.id = None  # Reset the component's id

        attrs = {}
        for group, value in self:
            attrs[group] = value + other.__dict__[group]

        return self.__class__(**attrs, name=self.name)

    def _clear_components_list(self, except_groups=None):
        """Clear components lists except except_groups."""
        if except_groups is None:
            except_groups = []
        exception = ["BuildingTemplates"]
        exception.extend(except_groups)
        for key, group in self:
            if key not in exception:
                setattr(self, key, [])

    @property
    def object_list(self):
        """Get list of all objects in self, including orphaned objects."""
        objs = []
        for name, group in self:
            objs.extend(group)
        return objs

    @property
    def objects_by_id(self):
        """Get dictionary of objects with their id as a key.

        Note:
            Includes orphaned objects.
        """
        objs_dict = {}
        for name, group in self:
            objs_dict.update({obj.id: obj for obj in group})
        return objs_dict

    @classmethod
    def from_idf_files(
        cls,
        idf_files,
        weather,
        name="unnamed",
        processors=-1,
        keep_all_zones=False,
<<<<<<< HEAD
        unique_components=None,
=======
        debug=False,
>>>>>>> 4d734c80
        **kwargs,
    ):
        """Initialize an UmiTemplateLibrary object from one or more idf_files.

        The resulting object contains the reduced version of the IDF files.
        To save to file, call the :meth:`save` method.

        Important:
            When using :meth:`from_idf_files` The idf files are striped of run period
            modifiers and special days to return simple annual schedules.

        Args:
            idf_files (list of (str or Path)): list of IDF file paths.
            weather (str or Path): Path to the weather file.
            name (str): The name of the Template File
            processors (int): Number of cores. Defaults to -1, all cores.
            debug (bool): If True, will raise any error on any processed file.
            kwargs: keyword arguments passed to IDF().

        Raises:
            Exception: All exceptions are raised if settings.debug=True. Will raise
                an exception if all BuildingTemplates failed to be created.
        """
        # instantiate class
        umi_template = cls(name)

        # if parallel is True, run eplus in parallel
        in_dict = {}
        for i, idf_file in enumerate(idf_files):
            in_dict[idf_file] = dict(
                idfname=idf_file,
                epw=weather,
                verbose=False,
                position=i,
                nolimit=True,
                keep_data_err=True,  # For debugging
                readvars=False,  # No need to readvars since only sql is used
                **kwargs,
            )
        results = parallel_process(
            in_dict,
            cls.template_complexity_reduction,
            processors=processors,
            use_kwargs=True,
            debug=debug,
            position=None,
            executor=ThreadPoolExecutor,
        )
        for res in results:
            if isinstance(res, EnergyPlusProcessError):
                filename = (settings.logs_folder / "failed_reduce.txt").expand()
                with open(filename, "a") as file:
                    file.writelines(res.write())
                    log(f"EnergyPlusProcess errors listed in {filename}")
            elif isinstance(res, Exception):
                if settings.debug:
                    raise res
                else:
                    log(
                        f"Unable to create Building Template. Exception raised: "
                        f"{str(res)}",
                        lg.ERROR,
                    )

        # If all exceptions, raise them for debugging
        if all(isinstance(x, Exception) for x in results):
            raise Exception([res for res in results if isinstance(res, Exception)])

        umi_template.BuildingTemplates = [
            res for res in results if not isinstance(res, Exception)
        ]

        if keep_all_zones:
            _zones = set(
                obj.get_unique()
                for obj in UmiBase.CREATED_OBJECTS
                if isinstance(obj, ZoneDefinition)
            )
            for zone in _zones:
                umi_template.ZoneDefinitions.append(zone)
            exceptions = [ZoneDefinition.__name__]
        else:
            exceptions = None

        # Get unique instances
        umi_template.unique_components(
            *(unique_components or []), exceptions=exceptions
        )

        # Update attributes of instance
        umi_template.update_components_list(exceptions=exceptions)

        return umi_template

    @staticmethod
    def template_complexity_reduction(idfname, epw, **kwargs):
        """Wrap IDF, simulate and BuildingTemplate for parallel processing."""
        idf = IDF(idfname, epw=epw, **kwargs)
        idf._outputs.add_umi_template_outputs()

        # remove daylight saving time modifiers
        for daylight in idf.idfobjects["RunPeriodControl:DaylightSavingTime".upper()]:
            idf.removeidfobject(daylight)
        # edit run period to start on Monday
        for run_period in idf.idfobjects["RunPeriod".upper()]:
            run_period.Day_of_Week_for_Start_Day = "Monday"
            run_period.Apply_Weekend_Holiday_Rule = "No"
            run_period.Use_Weather_File_Holidays_and_Special_Days = "No"
            run_period.Use_Weather_File_Daylight_Saving_Period = "No"
        # remove daylight saving time modifiers
        for day in idf.idfobjects["RunPeriodControl:SpecialDays".upper()]:
            idf.removeidfobject(day)

        if idf.sim_info is None:
            idf.simulate()
        return BuildingTemplate.from_idf(idf, **kwargs)

    @classmethod
    def open(cls, filename):
        """Initialize an UmiTemplate object from an UMI Template Library File.

        Args:
            filename (str or Path): PathLike object giving the pathname of the UMI
                Template File.

        Returns:
            UmiTemplateLibrary: The template object.
        """
        name = Path(filename)
        with open(filename, "r") as f:
            t = cls.loads(f.read(), name)

        return t

    @classmethod
    def loads(cls, s, name):
        """load string."""
        datastore = json.loads(s)
        # with datastore, create each objects
        t = cls(name)
        t.GasMaterials = [
            GasMaterial.from_dict(store, allow_duplicates=True)
            for store in datastore["GasMaterials"]
        ]
        t.GlazingMaterials = [
            GlazingMaterial.from_dict(
                store,
            )
            for store in datastore["GlazingMaterials"]
        ]
        t.OpaqueMaterials = [
            OpaqueMaterial.from_dict(store, allow_duplicates=True)
            for store in datastore["OpaqueMaterials"]
        ]
        t.OpaqueConstructions = [
            OpaqueConstruction.from_dict(
                store,
                materials={
                    a.id: a
                    for a in (t.GasMaterials + t.GlazingMaterials + t.OpaqueMaterials)
                },
                allow_duplicates=True,
            )
            for store in datastore["OpaqueConstructions"]
        ]
        t.WindowConstructions = [
            WindowConstruction.from_dict(
                store,
                materials={a.id: a for a in (t.GasMaterials + t.GlazingMaterials)},
                allow_duplicates=True,
            )
            for store in datastore["WindowConstructions"]
        ]
        t.StructureInformations = [
            StructureInformation.from_dict(
                store,
                materials={a.id: a for a in t.OpaqueMaterials},
                allow_duplicates=True,
            )
            for store in datastore["StructureDefinitions"]
        ]
        t.DaySchedules = [
            DaySchedule.from_dict(store, allow_duplicates=True)
            for store in datastore["DaySchedules"]
        ]
        t.WeekSchedules = [
            WeekSchedule.from_dict(
                store,
                day_schedules={a.id: a for a in t.DaySchedules},
                allow_duplicates=True,
            )
            for store in datastore["WeekSchedules"]
        ]
        t.YearSchedules = [
            YearSchedule.from_dict(
                store,
                week_schedules={a.id: a for a in t.WeekSchedules},
                allow_duplicates=True,
            )
            for store in datastore["YearSchedules"]
        ]
        t.DomesticHotWaterSettings = [
            DomesticHotWaterSetting.from_dict(
                store,
                schedules={a.id: a for a in t.YearSchedules},
                allow_duplicates=True,
            )
            for store in datastore["DomesticHotWaterSettings"]
        ]
        t.VentilationSettings = [
            VentilationSetting.from_dict(
                store,
                schedules={a.id: a for a in t.YearSchedules},
                allow_duplicates=True,
            )
            for store in datastore["VentilationSettings"]
        ]
        t.ZoneConditionings = [
            ZoneConditioning.from_dict(
                store,
                schedules={a.id: a for a in t.YearSchedules},
                allow_duplicates=True,
            )
            for store in datastore["ZoneConditionings"]
        ]
        t.ZoneConstructionSets = [
            ZoneConstructionSet.from_dict(
                store,
                opaque_constructions={a.id: a for a in t.OpaqueConstructions},
                allow_duplicates=True,
            )
            for store in datastore["ZoneConstructionSets"]
        ]
        t.ZoneLoads = [
            ZoneLoad.from_dict(
                store,
                schedules={a.id: a for a in t.YearSchedules},
                allow_duplicates=True,
            )
            for store in datastore["ZoneLoads"]
        ]
        t.ZoneDefinitions = [
            ZoneDefinition.from_dict(
                store,
                zone_conditionings={a.id: a for a in t.ZoneConditionings},
                zone_construction_sets={a.id: a for a in t.ZoneConstructionSets},
                domestic_hot_water_settings={
                    a.id: a for a in t.DomesticHotWaterSettings
                },
                opaque_constructions={a.id: a for a in t.OpaqueConstructions},
                zone_loads={a.id: a for a in t.ZoneLoads},
                ventilation_settings={a.id: a for a in t.VentilationSettings},
                allow_duplicates=True,
            )
            for store in datastore["Zones"]
        ]
        t.WindowSettings = [
            WindowSetting.from_ref(
                store["$ref"],
                datastore["BuildingTemplates"],
                schedules={a.id: a for a in t.YearSchedules},
                window_constructions={a.id: a for a in t.WindowConstructions},
            )
            if "$ref" in store
            else WindowSetting.from_dict(
                store,
                schedules={a.id: a for a in t.YearSchedules},
                window_constructions={a.id: a for a in t.WindowConstructions},
                allow_duplicates=True,
            )
            for store in datastore["WindowSettings"]
        ]
        t.BuildingTemplates = [
            BuildingTemplate.from_dict(
                store,
                zone_definitions={a.id: a for a in t.ZoneDefinitions},
                structure_definitions={a.id: a for a in t.StructureInformations},
                window_settings={a.id: a for a in t.WindowSettings},
                schedules={a.id: a for a in t.YearSchedules},
                window_constructions={a.id: a for a in t.WindowConstructions},
                allow_duplicates=True,
            )
            for store in datastore["BuildingTemplates"]
        ]
        return t

    def validate(self, defaults=True):
        """Validate the object."""
        pass

    def save(
        self,
        path_or_buf=None,
        indent=2,
        sort_keys=False,
        compression="infer",
        storage_options=None,
    ):
        """Save to json file.

        Args:
            path_or_buf (path-like): File path or object. If not specified,
                overwrites files. See :attr:`UmiTemplateLibrary.name`.
            indent (bool or str or int): If indent is a non-negative integer or string,
                then JSON array elements and object members will be
                pretty-printed with that indent level. An indent level of 0,
                negative, or "" will only insert newlines. None (the default)
                selects the most compact representation. Using a positive
                integer indent indents that many spaces per level. If indent is
                a string (such as "t"), that string is used to indent each
                level.
            sort_keys (callable): If sort_keys is true (default: False), then the
                output of dictionaries will be sorted by this callable.
                e.g.: `lambda x: x.get("$id")` sorts by $id. If callable is not
                available or fails, then sorted by `Name`.
            compression (str): A string representing the compression to use in the
                output file, only used when the first argument is a filename. By
                default, the compression is inferred from the filename.
            storage_options (dict): Extra options that make sense for a particular
                storage connection, e.g. host, port, username, password, etc.,
                if using a URL that will be parsed by fsspec, e.g., starting “s3://”,
                “gcs://”. An error will be raised if providing this argument with a
                non-fsspec URL. See the fsspec and backend storage implementation
                docs for the set of allowed keys and values.
        """
        if path_or_buf is None:
            basedir = Path(self.name).dirname()
            name = Path(self.name).stem
            path_or_buf = basedir / name + ".json"

        self.to_json(
            path_or_buf,
            indent=indent,
            sort_keys=sort_keys,
            compression=compression,
            storage_options=storage_options,
        )

    def to_json(
        self,
        path_or_buf=None,
        indent=2,
        sort_keys=False,
        default_handler=None,
        compression="infer",
        storage_options=None,
    ):
        """Convert the object to a JSON string.

        Args:
            path_or_buf (path-like): File path or object. If not specified,
                the result is returned as a string.
            indent (bool or str or int): If indent is a non-negative integer or string,
                then JSON array elements and object members will be
                pretty-printed with that indent level. An indent level of 0,
                negative, or "" will only insert newlines. None (the default)
                selects the most compact representation. Using a positive
                integer indent indents that many spaces per level. If indent is
                a string (such as "t"), that string is used to indent each
                level.
            sort_keys (callable):
            default_handler (callable): Handler to call if object cannot otherwise be
                converted to a suitable format for JSON. Should receive a single
                argument which is the object to convert and return a serializable
                object.
            compression (str): A string representing the compression to use in the
                output file, only used when the first argument is a filename. By
                default, the compression is inferred from the filename.
            storage_options (dict): Extra options that make sense for a particular
                storage connection, e.g. host, port, username, password, etc.,
                if using a URL that will be parsed by fsspec, e.g., starting “s3://”,
                “gcs://”. An error will be raised if providing this argument with a
                non-fsspec URL. See the fsspec and backend storage implementation
                docs for the set of allowed keys and values.
        """
        if default_handler is None:
            default_handler = CustomJSONEncoder

        data_dict = self.to_dict()

        if sort_keys is not None:
            # Sort values
            for key in data_dict:
                # Sort the list elements by their Name
                try:
                    data_dict[key] = sorted(data_dict[key], key=sort_keys)
                except Exception:
                    # revert to sorting by Name if failure
                    data_dict[key] = sorted(data_dict[key], key=lambda x: x.get("Name"))

        response = json.dumps(data_dict, indent=indent, cls=default_handler)
        if path_or_buf is not None:
            # apply compression and byte/text conversion
            with get_handle(
                path_or_buf,
                "wt",
                compression=compression,
                storage_options=storage_options,
            ) as handles:
                handles.handle.write(response)
        else:
            return response

    def to_dict(self):
        """Return UmiTemplateLibrary dictionary representation."""
        # First, reset existing name

        # Create ordered dict with empty list
        data_dict = OrderedDict([(key, []) for key in self._LIB_GROUPS])

        # create dict values
        for group_name, group in self:
            # reset unique names for group
            UniqueName.existing = set()
            obj: UmiBase
            for obj in group:
                data = obj.to_dict()
                data.update({"Name": UniqueName(data.get("Name"))})
                data_dict.setdefault(group_name, []).append(data)

        if not data_dict.get("GasMaterials"):
            # Umi needs at least one gas material even if it is not necessary.
            data = GasMaterial(Name="AIR").to_dict()
            data.update({"Name": UniqueName(data.get("Name"))})
            data_dict.get("GasMaterials").append(data)
            data_dict.move_to_end("GasMaterials", last=False)

        # Correct naming convention and reorder categories
        for key in tuple(data_dict.keys()):
            v = data_dict[key]
            del data_dict[key]
            if key == "ZoneDefinitions":
                key = "Zones"
            if key == "StructureInformations":
                key = "StructureDefinitions"
            data_dict[key] = v

        # Validate
        assert no_duplicates(data_dict, attribute="Name")

        # Sort values
        for key in data_dict:
            # Sort the list elements by their Name
            data_dict[key] = sorted(data_dict[key], key=lambda x: x.get("Name"))

        return data_dict

    def unique_components(self, *args: str, exceptions: List[str] = None):
        """Keep only unique components.

        Starts by clearing all objects in self except self.BuildingTemplates.
        Then, recursively traverses the children of each BuildingTemplate, finding a
        unique object for "equivalent" components.

        Calls :func:`~archetypal.template.umi_base.UmiBase.get_unique` for each
        object in the graph.

        Args:
            *args (str): UmiBase class names that should not be replaced with a
                unique equivalent. For example, if only "OpaqueMaterials" should be
                unique, then use self.unique_components("OpaqueMaterials")
            exceptions (List[str]): A list of UmiBase class names that will not be
                cleared and therefore, not be
        """
        self._clear_components_list(exceptions)  # First clear components

        # Inclusion is a set of object classes that will be unique.
        inclusion = set(args or [])
        if not inclusion.isdisjoint(set(self._LIB_GROUPS)):
            inclusion = set(self._LIB_GROUPS).intersection(inclusion)
        else:
            if inclusion:
                assert inclusion.intersection(set(self._LIB_GROUPS)), (
                    f"{', '.join(inclusion.difference(set(self._LIB_GROUPS)))} not a "
                    f"valid class name. Valid values are: "
                    f"{', '.join(set(self._LIB_GROUPS))}"
                )
            inclusion = set(self._LIB_GROUPS)
        for key, group in self:
            # for each group
            for component in group:
                # travers each object using generator
                for parent, key, obj in parent_key_child_traversal(component):
                    if obj.__class__.__name__ + "s" in inclusion:
                        if key:
                            setattr(
                                parent, key, obj.get_unique()
                            )  # set unique object on key

        self.update_components_list(exceptions=exceptions)  # Update the components list
        # that was cleared

    def replace_component(self, this, that) -> None:
        """Replace all instances of `this` with `that`.

        Args:
            this (UmiBase): The reference to replace with `that`.
            that (UmiBase): The object to replace each references with.
        """
        for bldg in self.BuildingTemplates:
            for parent, key, obj in parent_key_child_traversal(bldg):
                if obj is this:
                    setattr(parent, key, that)

        self.update_components_list()

    def update_components_list(self, exceptions=None):
        """Update the component groups with connected components."""
        # clear components list except BuildingTemplate
        self._clear_components_list(exceptions)

        for key, group in self:
            for component in group:
                for parent, key, child in parent_key_child_traversal(component):
                    if isinstance(child, UmiBase):
                        obj_list = self.__dict__[child.__class__.__name__ + "s"]
                        if not any(o.id == child.id for o in obj_list):
                            # Important to compare on UmiBase.id and not on identity.
                            obj_list.append(child)

    def to_graph(self, include_orphans=False):
        """Create a :class:`networkx.DiGraph` of self.

        This networkx.DiGraph object is then useful for graph-theory operations on
        the hierarchy of the UmiTemplateLibrary.
        """
        import networkx as nx

        G = nx.DiGraph()

        for bldg in self.BuildingTemplates:
            for parent, child in parent_child_traversal(bldg):
                if parent:
                    G.add_edge(parent, child)

        if include_orphans:
            orphans = [
                obj for obj in self.object_list if obj.id not in (n.id for n in G)
            ]
            for orphan in orphans:
                for parent, child in parent_child_traversal(orphan):
                    if parent:
                        G.add_edge(parent, child)

        return G


def no_duplicates(file, attribute="Name"):
    """Assert whether or not dict has duplicated Names.

    `attribute` can be another attribute name like "$id".

    Args:
        file (str or dict): Path of the json file or dict containing umi objects groups
        attribute (str): Attribute to search for duplicates in json UMI structure.
            eg. : "$id", "Name".

    Returns:
        bool: True if no duplicates.

    Raises:
        Exception if duplicates found.
    """
    import json
    from collections import defaultdict

    if isinstance(file, str):
        data = json.loads(open(file).read())
    else:
        data = file
    ids = {}
    for key, value in data.items():
        ids[key] = defaultdict(int)
        for component in value:
            try:
                _id = component[attribute]
            except KeyError:
                pass  # BuildingTemplate does not have an id
            else:
                ids[key][_id] += 1
    dups = {
        key: dict(filter(lambda x: x[1] > 1, values.items()))
        for key, values in ids.items()
        if dict(filter(lambda x: x[1] > 1, values.items()))
    }
    if any(dups.values()):
        raise Exception(f"Duplicate {attribute} found: {dups}")
    else:
        return True


DEEP_OBJECTS = (UmiBase, MaterialLayer, GasLayer, YearSchedulePart, MassRatio, list)


def parent_key_child_traversal(parent):
    """Iterate over children of parent yield the parent, the attribute name of the
    children (key) and the children itself.

    If called on a :class:BuildingTemplate object, this will traverse all the
    umi components this object references, like a depth-first search algotrithm in a
    graph structure.
    """
    if isinstance(parent, DEEP_OBJECTS):
        if isinstance(parent, list):
            for obj in parent:
                yield from parent_key_child_traversal(obj)
        elif isinstance(parent, DaySchedule):
            yield None, None, parent
        else:
            for k, child in parent:
                if isinstance(child, UmiBase):
                    yield parent, k, child
                if isinstance(child, DEEP_OBJECTS):
                    yield from parent_key_child_traversal(child)


def parent_child_traversal(parent):
    """Iterate over all children of the parent.

    This generator recursively yields (parent, child) tuples. It uses the
    :attr:`UmiBase.children` attribute and had a better performance than
    :func:`parent_key_child_traversal`.
    """
    for child in parent.children:
        yield parent, child
        yield from parent_child_traversal(child)


def traverse(parent):
    """Iterate over all children of the parent. 
    """
    return parent_child_traversal(parent)<|MERGE_RESOLUTION|>--- conflicted
+++ resolved
@@ -197,11 +197,8 @@
         name="unnamed",
         processors=-1,
         keep_all_zones=False,
-<<<<<<< HEAD
         unique_components=None,
-=======
         debug=False,
->>>>>>> 4d734c80
         **kwargs,
     ):
         """Initialize an UmiTemplateLibrary object from one or more idf_files.
