import numpy as np
import pandas as pd
import pytest

from archetypal import settings
from archetypal import IDF
from archetypal.eplus_interface import EnergyPlusVersion
from archetypal.schedule import Schedule, ScheduleTypeLimits
from archetypal.template.schedule import UmiSchedule, YearSchedule
from archetypal.utils import config


class TestScheduleTypeLimits:
    """Test ScheduleTypeLimits class."""

    def test_from_to_dict(self):
        data = {
            "Name": "Fractional",
            "LowerLimit": 0,
            "UpperLimit": 1,
            "NumericType": None,
            "UnitType": "Dimensionless",
        }

        type_limit = ScheduleTypeLimits.from_dict(data)
        type_limit_dict = type_limit.to_dict()
        type_limit_dup = ScheduleTypeLimits.from_dict(type_limit_dict)

        assert type_limit.Name == type_limit_dup.Name == "Fractional"

    def test_from_epbunch(self):
        idf = IDF()
        epbunch = idf.anidfobject("SCHEDULETYPELIMITS", Name="Fractional")

        type_limit = ScheduleTypeLimits.from_epbunch(epbunch)
        assert type_limit


class TestSchedule:
    @pytest.fixture()
    def schedules_in_necb_specific(self, config):
        idf = IDF(
            "tests/input_data/necb/NECB 2011-MediumOffice-NECB HDD "
            "Method-CAN_PQ_Montreal.Intl.AP.716270_CWEC.epw.idf"
        )
        epbunch = idf.schedules_dict["NECB-A-Thermostat Setpoint-Heating".upper()]
        s = Schedule.from_epbunch(epbunch, start_day_of_the_week=0)
        yield s

    def test_scale(self, schedules_in_necb_specific):
        before_sum = sum(schedules_in_necb_specific.Values)
<<<<<<< HEAD
        ax = schedules_in_necb_specific.series.iloc[0:24].plot()
        assert pytest.approx(
            before_sum, sum(schedules_in_necb_specific.scale(0.1).Values)
        )
        schedules_in_necb_specific.series.iloc[0:24].plot(ax=ax)
=======
        assert before_sum == pytest.approx(
            sum(schedules_in_necb_specific.scale(0.1).Values)
        )
>>>>>>> bd6fb0b5

    def test_plot(self, schedules_in_necb_specific):
        schedules_in_necb_specific.plot(drawstyle="steps-post")

    def test_plot2d(self, schedules_in_necb_specific):
        schedules_in_necb_specific.plot2d(show=False, save=False)

    def test_make_umi_schedule(self):
        """Test only a single schedule name."""

        idf = IDF("tests/input_data/schedules/schedules.idf", prep_outputs=False)
        ep_bunch = idf.schedules_dict["CoolingCoilAvailSched".upper()]
        s = UmiSchedule.from_epbunch(ep_bunch, start_day_of_the_week=0)
        new = s.develop()
        assert hash(s) != hash(new)
        assert id(s) != id(new)

        assert isinstance(s, UmiSchedule)
        assert isinstance(new, YearSchedule)
        assert len(s.all_values) == len(new.all_values)
        np.testing.assert_array_equal(new.all_values, s.all_values)

    def test_constant_schedule(self):
        const = Schedule.constant_schedule()
        assert const.__class__.__name__ == "Schedule"

    @pytest.fixture()
    def new_idf(self, config):
        yield IDF(prep_outputs=False)

    def test_from_values(self, new_idf):
        import numpy as np

        heating_sched = UmiSchedule.from_values(
            Name="Zone_Heating_Schedule",
            Values=np.ones(8760),
            Type="Fraction",
            idf=idf,
        )
        assert len(heating_sched.all_values) == 8760

    def test_replace(self):
        """Test replacing values while keeping full load hours constant."""
        sch = Schedule.from_values("Test", [1] * 6 + [0.5] * 12 + [1] * 6)
        new = pd.Series([1, 1], index=sch.series.index[11:13])

        orig = sch.series.sum()

        sch.replace(new)

        new = sch.series.sum()

        # assert the full load hours (sum) has not changed.
        assert new == pytest.approx(orig)


idf_file = "tests/input_data/schedules/test_multizone_EP.idf"


def schedules_idf():
    config(cache_folder="tests/.temp/cache")
    idf = IDF(
        idf_file,
        epw="tests/input_data/CAN_PQ_Montreal.Intl.AP.716270_CWEC.epw",
        readvars=True,
        include=[
            EnergyPlusVersion.current().current_install_dir
            / "DataSets"
            / "TDV"
            / "TDV_2008_kBtu_CTZ06.csv"
        ],
    )
    return idf


idf = schedules_idf()
schedules_dict = idf._get_all_schedules(yearly_only=True)
schedules = list(schedules_dict.values())
ids = [i.replace(" ", "_") for i in schedules_dict.keys()]


@pytest.fixture(scope="module")
def csv_out(config):
    idf = schedules_idf().simulate()
    csv, *_ = idf.simulation_dir.files("*out.csv")
    yield csv


schedules = [
    pytest.param(
        schedule,
        marks=pytest.mark.xfail(
            reason="Can't quite capture all possibilities with special days"
        ),
    )
    if schedule == "POFF"
    else pytest.param(schedule, marks=pytest.mark.xfail(raises=NotImplementedError))
    if schedule == "Cooling Setpoint Schedule"
    else schedule
    for schedule in schedules
]


@pytest.fixture(params=schedules, ids=ids, scope="module")
def schedule_parametrized(request, csv_out):
    """Create the test_data"""
    import pandas as pd

    ep_bunch = request.param
    origin = Schedule.from_epbunch(ep_bunch)

    # create year:week:day version
    new_eps = origin.to_year_week_day()
    new = origin

    index = origin.series.index
    epv = pd.read_csv(csv_out)
    epv.columns = epv.columns.str.strip()
    epv = epv.loc[:, ep_bunch.Name.upper() + ":Schedule Value [](Hourly)"].values
    expected = pd.Series(epv, index=index)

    print("Year: {}".format(new_eps[0].Name))
    print("Weeks: {}".format([obj.Name for obj in new_eps[1]]))
    print("Days: {}".format([obj.Name for obj in new_eps[2]]))

    yield origin, new, expected


def test_ep_versus_schedule(schedule_parametrized):
    """Main test. Will run the idf using EnergyPlus, retrieve the csv file,
    create the schedules and compare"""

    orig, new, expected = schedule_parametrized

    # slice_ = ('2018/01/01 00:00', '2018/01/08 00:00')  # first week
    # slice_ = ('2018/05/20 12:00', '2018/05/22 12:00')
    slice_ = ("2018-10-05 12:00", "2018-10-07 12:00")  # Holiday
    # slice_ = ('2018/01/01 00:00', '2018/12/31 23:00')  # all year
    # slice_ = ('2018/04/30 12:00', '2018/05/01 12:00')  # break

    mask = expected.values.round(3) != orig.all_values.round(3)

    # # region Plot
    # fig, ax = plt.subplots(1, 1, figsize=(5, 4))
    # orig.plot(slice=slice_, ax=ax, legend=True, drawstyle='steps-post',
    #           linestyle='dashed')
    # new.plot(slice=slice_, ax=ax, legend=True, drawstyle='steps-post',
    #          linestyle='dotted')
    # expected.loc[slice_[0]:slice_[1]].plot(label='E+', legend=True, ax=ax,
    #                                        drawstyle='steps-post',
    #                                        linestyle='dashdot')
    # ax.set_title(orig.Name.capitalize())
    # plt.show()
    # # endregion

    print(pd.DataFrame({"actual": orig.series[mask], "expected": expected[mask]}))
    np.testing.assert_array_almost_equal(orig.all_values, expected, verbose=True)
    np.testing.assert_array_almost_equal(new.all_values, expected, verbose=True)<|MERGE_RESOLUTION|>--- conflicted
+++ resolved
@@ -49,17 +49,9 @@
 
     def test_scale(self, schedules_in_necb_specific):
         before_sum = sum(schedules_in_necb_specific.Values)
-<<<<<<< HEAD
-        ax = schedules_in_necb_specific.series.iloc[0:24].plot()
-        assert pytest.approx(
-            before_sum, sum(schedules_in_necb_specific.scale(0.1).Values)
-        )
-        schedules_in_necb_specific.series.iloc[0:24].plot(ax=ax)
-=======
         assert before_sum == pytest.approx(
             sum(schedules_in_necb_specific.scale(0.1).Values)
         )
->>>>>>> bd6fb0b5
 
     def test_plot(self, schedules_in_necb_specific):
         schedules_in_necb_specific.plot(drawstyle="steps-post")
