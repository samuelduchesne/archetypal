--- conflicted
+++ resolved
@@ -939,11 +939,7 @@
 
         # dict behavior
         gm_dict = {gm: "this_idf", gm_2: "same_idf"}
-<<<<<<< HEAD
         assert len(gm_dict) == 2
-=======
-        assert len(gm_dict) == 1
->>>>>>> 937cfa64
 
         gm_dict = {gm: "this_idf", gm_2: "same_idf"}
         assert gm in gm_dict
@@ -953,19 +949,9 @@
         gm_2.Cost = 69
         assert gm != gm_2
 
-<<<<<<< HEAD
         # Test copy
         gm_3 = gm.duplicate()
         assert hash(gm) != hash(gm_3)
-=======
-        # length of set() should be 2 since both objects are not equal anymore and
-        # don't have the same hash.
-        assert len(set(gm_list)) == 2
-
-        # Test copy
-        gm_3 = gm.duplicate()
-        assert hash(gm) == hash(gm_3)
->>>>>>> 937cfa64
         assert id(gm) != id(gm_3)
         assert gm is not gm_3
         assert gm == gm_3
