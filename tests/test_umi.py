import collections
import json
import os

import pytest
from path import Path

from archetypal import IDF, settings
from archetypal.eplus_interface import EnergyPlusVersion
from archetypal.template.building_template import BuildingTemplate
from archetypal.template.conditioning import ZoneConditioning
from archetypal.template.constructions.opaque_construction import OpaqueConstruction
from archetypal.template.constructions.window_construction import WindowConstruction
from archetypal.template.dhw import DomesticHotWaterSetting
from archetypal.template.load import ZoneLoad
from archetypal.template.materials.gas_layer import GasLayer
from archetypal.template.materials.gas_material import GasMaterial
from archetypal.template.materials.glazing_material import GlazingMaterial
from archetypal.template.materials.material_layer import MaterialLayer
from archetypal.template.materials.opaque_material import OpaqueMaterial
from archetypal.template.schedule import DaySchedule, WeekSchedule, YearSchedule
from archetypal.template.structure import MassRatio, StructureInformation
from archetypal.template.ventilation import VentilationSetting
from archetypal.template.window_setting import WindowSetting
from archetypal.template.zone_construction_set import ZoneConstructionSet
from archetypal.template.zonedefinition import ZoneDefinition
from archetypal.umi_template import UmiTemplateLibrary, no_duplicates


class TestUmiTemplate:
    """Test suite for the UmiTemplateLibrary class"""

    @pytest.fixture(scope="function")
    def two_identical_libraries(self):
        """Yield two identical libraries. Scope of this fixture is `function`."""
        file = "tests/input_data/umi_samples/BostonTemplateLibrary_nodup.json"
        yield UmiTemplateLibrary.open(file), UmiTemplateLibrary.open(file)

    def test_add(self, two_identical_libraries):
        """Test combining two template library objects together."""
        a, b = two_identical_libraries

        # add them together into `c`
        c = a + b

        # Assert result of operation
        assert c.name == a.name  # name of c hould be name of a (convention, first wins)
        assert len(c.BuildingTemplates) == len(a.BuildingTemplates) + len(
            b.BuildingTemplates
        )  # Nb of templates should be double in this case.

        # If unique components is called, the nb of opaque materials should be
        # excatly have of what it was since they were essentially duplicated.
        nb_materials_before = len(c.OpaqueMaterials)
        c.unique_components()
        assert len(c.OpaqueMaterials) == nb_materials_before / 2

    def test_unique_components(self, two_identical_libraries):
        """Test options on UmiTemplateLibrary.unique_components"""
        a, b = two_identical_libraries
        c = a + b

        # Only make the `OpaqueMaterial` objects unique.
        nb_materials_before = len(c.OpaqueMaterials)
        nb_opaque_constructions = len(c.OpaqueConstructions)
        c.unique_components("OpaqueMaterials")
        assert len(c.OpaqueMaterials) < nb_materials_before
        assert len(c.OpaqueConstructions) == nb_opaque_constructions

        # test wrong inclusion
        with pytest.raises(AssertionError):
            # missing S.
            c.unique_components("OpaqueMaterial")

    def test_graph(self):
        """Test initialization of networkx DiGraph"""
        file = "tests/input_data/umi_samples/BostonTemplateLibrary_2.json"

        a = UmiTemplateLibrary.open(file)
        G = a.to_graph()
        n_nodes = len(G)

        # Test option to include orphaned objects.
        G = a.to_graph(include_orphans=True)
        assert len(G) > n_nodes

<<<<<<< HEAD
    def test_object_by_id(self, two_identical_libraries):
        """Test getting an object by its id."""
        lib, _ = two_identical_libraries
        assert lib.objects_by_id["1"].id == "1"

=======
>>>>>>> adf3ee72
    def test_template_to_template(self):
        """load the json into UmiTemplateLibrary object, then convert back to json and
        compare"""

        file = "tests/input_data/umi_samples/BostonTemplateLibrary_nodup.json"

        a = UmiTemplateLibrary.open(file).to_dict()
        b = TestUmiTemplate.read_json(file)

        for key in b:
            # Sort the list elements by their Name because .to_dict() sorts by Name
            b[key] = sorted(b[key], key=lambda x: x.get("Name"))
        assert json.loads(json.dumps(a)) == json.loads(json.dumps(b))

    def test_umitemplate(self, config):
        """Test creating UmiTemplateLibrary from 2 IDF files"""
        idf_source = [
            "tests/input_data/necb/NECB 2011-FullServiceRestaurant-NECB HDD Method-CAN_PQ_Montreal.Intl.AP.716270_CWEC.epw.idf",
            EnergyPlusVersion.current().current_install_dir
            / "ExampleFiles"
            / "VentilationSimpleTest.idf",
        ]
        wf = "tests/input_data/CAN_PQ_Montreal.Intl.AP.716270_CWEC.epw"
        a = UmiTemplateLibrary.from_idf_files(
            idf_source, wf, name="Mixed_Files", processors=-1
        )

        data_dict = a.to_dict()
        a.to_dict()
        assert no_duplicates(data_dict)

    @pytest.mark.skipif(
        os.environ.get("CI", "False").lower() == "true",
        reason="not necessary to test this on CI",
    )
    def test_umi_samples(self, config):
        idf_source = [
            "tests/input_data/umi_samples/B_Off_0.idf",
            "tests/input_data/umi_samples/B_Ret_0.idf",
            "tests/input_data/umi_samples/B_Res_0_Masonry.idf",
            "tests/input_data/umi_samples/B_Res_0_WoodFrame.idf",
        ]
        wf = "tests/input_data/CAN_PQ_Montreal.Intl.AP.716270_CWEC.epw"
        a = UmiTemplateLibrary.from_idf_files(idf_source, wf, name="Mixed_Files")
        a.to_dict()
        data_dict = a.to_dict()
        assert no_duplicates(data_dict)

    @staticmethod
    def read_json(file):
        with open(file, "r") as f:
            a = json.load(f, object_pairs_hook=collections.OrderedDict)
            data_dict = collections.OrderedDict(
                {
                    "GasMaterials": [],
                    "GlazingMaterials": [],
                    "OpaqueMaterials": [],
                    "OpaqueConstructions": [],
                    "WindowConstructions": [],
                    "StructureDefinitions": [],
                    "DaySchedules": [],
                    "WeekSchedules": [],
                    "YearSchedules": [],
                    "DomesticHotWaterSettings": [],
                    "VentilationSettings": [],
                    "ZoneConditionings": [],
                    "ZoneConstructionSets": [],
                    "ZoneLoads": [],
                    "Zones": [],
                    "WindowSettings": [],
                    "BuildingTemplates": [],
                }
            )
            data_dict.update(a)
            for key in data_dict:
                # Sort the list elements by $id
                data_dict[key] = sorted(
                    data_dict[key], key=lambda x: int(x.get("$id", 0))
                )
            return data_dict

    @pytest.fixture()
    def idf(self):
        yield IDF(prep_outputs=False)

    @pytest.fixture()
    def manual_umitemplate_library(self, config):
        """Creates Umi template from scratch"""

        # region Defines materials

        # Opaque materials
        concrete = OpaqueMaterial(
            Name="Concrete",
            Conductivity=0.5,
            SpecificHeat=800,
            Density=1500,
        )
        insulation = OpaqueMaterial(
            Name="Insulation",
            Conductivity=0.04,
            SpecificHeat=1000,
            Density=30,
        )
        brick = OpaqueMaterial(
            Name="Brick",
            Conductivity=1,
            SpecificHeat=900,
            Density=1900,
        )
        plywood = OpaqueMaterial(
            Name="Plywood",
            Conductivity=0.13,
            SpecificHeat=800,
            Density=540,
        )
        OpaqueMaterials = [concrete, insulation, brick, plywood]

        # Glazing materials
        glass = GlazingMaterial(
            Name="Glass",
            Density=2500,
            Conductivity=1,
            SolarTransmittance=0.7,
            SolarReflectanceFront=0.5,
            SolarReflectanceBack=0.5,
            VisibleTransmittance=0.7,
            VisibleReflectanceFront=0.3,
            VisibleReflectanceBack=0.3,
            IRTransmittance=0.7,
            IREmissivityFront=0.5,
            IREmissivityBack=0.5,
        )
        GlazingMaterials = [glass]

        # Gas materials
        air = GasMaterial(Name="Air", Conductivity=0.02, Density=1.24)
        GasMaterials = [air]
        # endregion

        # region Defines MaterialLayers

        # Opaque MaterialLayers
        concreteLayer = MaterialLayer(concrete, Thickness=0.2)
        insulationLayer = MaterialLayer(insulation, Thickness=0.5)
        brickLayer = MaterialLayer(brick, Thickness=0.1)
        plywoodLayer = MaterialLayer(plywood, Thickness=0.016)

        # Glazing MaterialLayers
        glassLayer = MaterialLayer(glass, Thickness=0.16)

        # Gas MaterialLayers
        airLayer = GasLayer(air, Thickness=0.04)

        MaterialLayers = [
            concreteLayer,
            insulationLayer,
            brickLayer,
            plywoodLayer,
            glassLayer,
            airLayer,
        ]
        # endregion

        # region Defines constructions

        # Opaque constructions
        wall_int = OpaqueConstruction(
            Name="wall_int",
            Layers=[plywoodLayer],
        )
        wall_ext = OpaqueConstruction(
            Name="wall_ext",
            Layers=[concreteLayer, insulationLayer, brickLayer],
        )
        floor = OpaqueConstruction(
            Name="floor",
            Layers=[concreteLayer, plywoodLayer],
        )
        roof = OpaqueConstruction(
            Name="roof",
            Layers=[plywoodLayer, insulationLayer, brickLayer],
        )
        OpaqueConstructions = [wall_int, wall_ext, floor, roof]

        # Window construction
        window = WindowConstruction(
            Layers=[glassLayer, airLayer, glassLayer], Name="Window"
        )
        WindowConstructions = [window]

        # Structure definition
        mass_ratio = MassRatio(Material=plywood, NormalRatio=1, HighLoadRatio=1)
        struct_definition = StructureInformation(
            MassRatios=[mass_ratio], Name="Structure"
        )
        StructureDefinitions = [struct_definition]
        # endregion

        # region Defines schedules

        # Day schedules
        # Always on
        sch_d_on = DaySchedule.from_values(
            Name="AlwaysOn", Values=[1] * 24, Type="Fraction", Category="Day"
        )
        # Always off
        sch_d_off = DaySchedule.from_values(
            Name="AlwaysOff", Values=[0] * 24, Type="Fraction", Category="Day"
        )
        # DHW
        sch_d_dhw = DaySchedule.from_values(
            Name="DHW", Values=[0.3] * 24, Type="Fraction", Category="Day"
        )
        # Internal gains
        sch_d_gains = DaySchedule.from_values(
            Name="Gains",
            Values=[0] * 6 + [0.5, 0.6, 0.7, 0.8, 0.9, 1] + [0.7] * 6 + [0.4] * 6,
            Type="Fraction",
            Category="Day",
        )
        DaySchedules = [sch_d_on, sch_d_dhw, sch_d_gains, sch_d_off]

        # Week schedules
        # Always on
        sch_w_on = WeekSchedule(
            Days=[sch_d_on, sch_d_on, sch_d_on, sch_d_on, sch_d_on, sch_d_on, sch_d_on],
            Category="Week",
            Type="Fraction",
            Name="AlwaysOn",
        )
        # Always off
        sch_w_off = WeekSchedule(
            Days=[
                sch_d_off,
                sch_d_off,
                sch_d_off,
                sch_d_off,
                sch_d_off,
                sch_d_off,
                sch_d_off,
            ],
            Category="Week",
            Type="Fraction",
            Name="AlwaysOff",
        )
        # DHW
        sch_w_dhw = WeekSchedule(
            Days=[
                sch_d_dhw,
                sch_d_dhw,
                sch_d_dhw,
                sch_d_dhw,
                sch_d_dhw,
                sch_d_dhw,
                sch_d_dhw,
            ],
            Category="Week",
            Type="Fraction",
            Name="DHW",
        )
        # Internal gains
        sch_w_gains = WeekSchedule(
            Days=[
                sch_d_gains,
                sch_d_gains,
                sch_d_gains,
                sch_d_gains,
                sch_d_gains,
                sch_d_gains,
                sch_d_gains,
            ],
            Category="Week",
            Type="Fraction",
            Name="Gains",
        )
        WeekSchedules = [sch_w_on, sch_w_off, sch_w_dhw, sch_w_gains]

        # Year schedules
        # Always on
        dict_on = {
            "$id": 1,
            "Category": "Year",
            "Parts": [
                {
                    "FromDay": 1,
                    "FromMonth": 1,
                    "ToDay": 31,
                    "ToMonth": 12,
                    "Schedule": sch_w_on.to_ref(),
                }
            ],
            "Type": "Fraction",
            "Name": "AlwaysOn",
        }
        sch_y_on = YearSchedule.from_dict(dict_on, {a.id: a for a in WeekSchedules})
        # Always off
        dict_off = {
            "$id": 2,
            "Category": "Year",
            "Parts": [
                {
                    "FromDay": 1,
                    "FromMonth": 1,
                    "ToDay": 31,
                    "ToMonth": 12,
                    "Schedule": sch_w_off.to_ref(),
                }
            ],
            "Type": "Fraction",
            "Name": "AlwaysOff",
        }
        sch_y_off = YearSchedule.from_dict(dict_off, {a.id: a for a in WeekSchedules})
        # DHW
        dict_dhw = {
            "$id": 3,
            "Category": "Year",
            "Parts": [
                {
                    "FromDay": 1,
                    "FromMonth": 1,
                    "ToDay": 31,
                    "ToMonth": 12,
                    "Schedule": sch_w_dhw.to_ref(),
                }
            ],
            "Type": "Fraction",
            "Name": "DHW",
        }
        sch_y_dhw = YearSchedule.from_dict(dict_dhw, {a.id: a for a in WeekSchedules})
        # Internal gains
        dict_gains = {
            "$id": 4,
            "Category": "Year",
            "Parts": [
                {
                    "FromDay": 1,
                    "FromMonth": 1,
                    "ToDay": 31,
                    "ToMonth": 12,
                    "Schedule": sch_w_gains.to_ref(),
                }
            ],
            "Type": "Fraction",
            "Name": "Gains",
        }
        sch_y_gains = YearSchedule.from_dict(
            dict_gains, {a.id: a for a in WeekSchedules}
        )
        YearSchedules = [sch_y_on, sch_y_off, sch_y_dhw, sch_y_gains]
        # endregion

        # region Defines Window settings

        window_setting = WindowSetting(
            Name="window_setting_1",
            Construction=window,
            AfnWindowAvailability=sch_y_off,
            ShadingSystemAvailabilitySchedule=sch_y_off,
            ZoneMixingAvailabilitySchedule=sch_y_off,
        )
        WindowSettings = [window_setting]
        # endregion

        # region Defines DHW settings

        dhw_setting = DomesticHotWaterSetting(
            WaterSchedule=sch_y_dhw,
            IsOn=True,
            FlowRatePerFloorArea=0.03,
            WaterSupplyTemperature=65,
            WaterTemperatureInlet=10,
            area=1,
            Name="dhw_setting_1",
        )
        DomesticHotWaterSettings = [dhw_setting]
        # endregion

        # region Defines ventilation settings

        vent_setting = VentilationSetting(
            NatVentSchedule=sch_y_off,
            ScheduledVentilationSchedule=sch_y_off,
            Name="vent_setting_1",
        )
        VentilationSettings = [vent_setting]
        # endregion

        # region Defines zone conditioning setttings

        zone_conditioning = ZoneConditioning(
            Name="conditioning_setting_1",
            HeatingSchedule=sch_y_on,
            CoolingSchedule=sch_y_on,
            MechVentSchedule=sch_y_off,
        )
        ZoneConditionings = [zone_conditioning]
        # endregion

        # region Defines zone construction sets

        # Perimeter zone
        zone_constr_set_perim = ZoneConstructionSet(
            Name="constr_set_perim",
            Zone_Names=None,
            Slab=floor,
            IsSlabAdiabatic=False,
            Roof=roof,
            IsRoofAdiabatic=False,
            Partition=wall_int,
            IsPartitionAdiabatic=False,
            Ground=floor,
            IsGroundAdiabatic=False,
            Facade=wall_ext,
            IsFacadeAdiabatic=False,
        )
        # Core zone
        zone_constr_set_core = ZoneConstructionSet(
            Name="constr_set_core",
            Zone_Names=None,
            Slab=floor,
            IsSlabAdiabatic=False,
            Roof=roof,
            IsRoofAdiabatic=False,
            Partition=wall_int,
            IsPartitionAdiabatic=True,
            Ground=floor,
            IsGroundAdiabatic=False,
            Facade=wall_ext,
            IsFacadeAdiabatic=False,
        )
        ZoneConstructionSets = [zone_constr_set_perim, zone_constr_set_core]
        # endregion

        # region Defines zone loads

        zone_load = ZoneLoad(
            EquipmentAvailabilitySchedule=sch_y_gains,
            LightsAvailabilitySchedule=sch_y_gains,
            OccupancySchedule=sch_y_gains,
            Name="zone_load_1",
        )
        ZoneLoads = [zone_load]
        # endregion

        # region Defines zones

        # Perimeter zone
        perim = ZoneDefinition(
            Name="Perim_zone",
            Conditioning=zone_conditioning,
            Constructions=zone_constr_set_perim,
            DomesticHotWater=dhw_setting,
            Loads=zone_load,
            Ventilation=vent_setting,
            Windows=window_setting,
            InternalMassConstruction=wall_int,
        )
        # Core zone
        core = ZoneDefinition(
            Name="Core_zone",
            Conditioning=zone_conditioning,
            Constructions=zone_constr_set_core,
            DomesticHotWater=dhw_setting,
            Loads=zone_load,
            Ventilation=vent_setting,
            Windows=window_setting,
            InternalMassConstruction=wall_int,
        )
        Zones = [perim, core]
        # endregion

        # region Defines building template

        building_template = BuildingTemplate(
            Core=core,
            Perimeter=perim,
            Structure=struct_definition,
            Windows=window_setting,
            Name="Building_template_1",
        )
        BuildingTemplates = [building_template]
        # endregion

        # region Creates json file (Umi template)

        umi_template = UmiTemplateLibrary(
            name="unnamed",
            BuildingTemplates=BuildingTemplates,
            GasMaterials=GasMaterials,
            GlazingMaterials=GlazingMaterials,
            OpaqueConstructions=OpaqueConstructions,
            OpaqueMaterials=OpaqueMaterials,
            WindowConstructions=WindowConstructions,
            StructureInformations=StructureDefinitions,
            DaySchedules=DaySchedules,
            WeekSchedules=WeekSchedules,
            YearSchedules=YearSchedules,
            DomesticHotWaterSettings=DomesticHotWaterSettings,
            VentilationSettings=VentilationSettings,
            WindowSettings=WindowSettings,
            ZoneConditionings=ZoneConditionings,
            ZoneConstructionSets=ZoneConstructionSets,
            ZoneLoads=ZoneLoads,
            ZoneDefinitions=Zones,
        )

        yield umi_template.to_dict()

    def test_manual_template_library(self, manual_umitemplate_library):
        assert no_duplicates(manual_umitemplate_library, attribute="Name")
        assert no_duplicates(manual_umitemplate_library, attribute="$id")

    def test_climatestudio(self, climatestudio):
        template_json = UmiTemplateLibrary(
            name="my_umi_template", BuildingTemplates=[climatestudio]
        ).to_json()
        print(template_json)

    @pytest.mark.skipif(
        os.environ.get("CI", "False").lower() == "true",
        reason="Skipping this test on CI environment",
    )
    @pytest.mark.parametrize(
        "file",
        (
            "tests/input_data/necb/NECB 2011-SmallOffice-NECB HDD Method-CAN_PQ_Montreal.Intl.AP.716270_CWEC.epw.idf",
            "tests/input_data/necb/NECB 2011-MediumOffice-NECB HDD Method-CAN_PQ_Montreal.Intl.AP.716270_CWEC.epw.idf",
            "tests/input_data/necb/NECB 2011-LargeOffice-NECB HDD Method-CAN_PQ_Montreal.Intl.AP.716270_CWEC.epw.idf",
        ),
        ids=("small", "medium", "large"),
    )
    def test_necb_serial(self, file, config):
        settings.log_console = True
        w = "tests/input_data/CAN_PQ_Montreal.Intl.AP.716270_CWEC.epw"
        template = UmiTemplateLibrary.from_idf_files(
            name="my_umi_template",
            idf_files=[file],
            as_version="9-2-0",
            weather=w,
            processors=1,
        )
        assert no_duplicates(template.to_dict(), attribute="Name")
        assert no_duplicates(template.to_dict(), attribute="$id")

    @pytest.mark.skipif(
        os.environ.get("CI", "False").lower() == "true",
        reason="Skipping this test on CI environment",
    )
    def test_necb_parallel(self, config):
        settings.log_console = True
        office = [
            "tests/input_data/necb/NECB 2011-SmallOffice-NECB HDD "
            "Method-CAN_PQ_Montreal.Intl.AP.716270_CWEC.epw.idf",
            "tests/input_data/necb/NECB 2011-MediumOffice-NECB HDD "
            "Method-CAN_PQ_Montreal.Intl.AP.716270_CWEC.epw.idf",
            "tests/input_data/necb/NECB 2011-LargeOffice-NECB HDD "
            "Method-CAN_PQ_Montreal.Intl.AP.716270_CWEC.epw.idf",
        ]
        w = "tests/input_data/CAN_PQ_Montreal.Intl.AP.716270_CWEC.epw"
        template = UmiTemplateLibrary.from_idf_files(
            name="my_umi_template",
            idf_files=office,
            as_version="9-2-0",
            weather=w,
            processors=-1,
        )
        template.to_dict()
        assert no_duplicates(template.to_dict(), attribute="Name")
        assert no_duplicates(template.to_dict(), attribute="$id")

    office = [
        "tests/input_data/necb/NECB 2011-SmallOffice-NECB HDD "
        "Method-CAN_PQ_Montreal.Intl.AP.716270_CWEC.epw.idf",
        "tests/input_data/necb/NECB 2011-MediumOffice-NECB HDD "
        "Method-CAN_PQ_Montreal.Intl.AP.716270_CWEC.epw.idf",
        "tests/input_data/necb/NECB 2011-LargeOffice-NECB HDD "
        "Method-CAN_PQ_Montreal.Intl.AP.716270_CWEC.epw.idf",
    ]

    @pytest.mark.skipif(
        os.environ.get("CI", "False").lower() == "true",
        reason="Skipping this test on CI environment",
    )
    @pytest.mark.parametrize(
        "file", Path("tests/input_data/problematic").files("*CZ5A*.idf")
    )
    def test_cz5a_serial(self, file, config):
        settings.log_console = True
        w = "tests/input_data/CAN_PQ_Montreal.Intl.AP.716270_CWEC.epw"
        template = UmiTemplateLibrary.from_idf_files(
            name=file.stem,
            idf_files=[file],
            as_version="9-2-0",
            weather=w,
            processors=1,
        )
        assert no_duplicates(template.to_dict(), attribute="Name")
        assert no_duplicates(template.to_dict(), attribute="$id")


@pytest.fixture(scope="session")
def climatestudio(config):
    """A building template fixture from a climate studio idf file used in subsequent
    tests"""
    file = "tests/input_data/umi_samples/climatestudio_test.idf"
    w = "tests/input_data/CAN_PQ_Montreal.Intl.AP.716270_CWEC.epw"
    idf = IDF(file, epw=w, annual=True)
    if idf.sim_info is None:
        idf.simulate()

    bt = BuildingTemplate.from_idf(idf)
    yield bt


@pytest.fixture(scope="session")
def sf_cz5a(config):
    """A building template fixture from a climate studio idf file used in subsequent
    tests"""
    file = "tests/input_data/problematic/SF+CZ5A+USA_IL_Chicago-OHare.Intl.AP.725300+oilfurnace+slab+IECC_2012.idf"
    w = "tests/input_data/CAN_PQ_Montreal.Intl.AP.716270_CWEC.epw"
    idf = IDF(file, epw=w, annual=True)

    bt = BuildingTemplate.from_idf(idf)
    yield bt<|MERGE_RESOLUTION|>--- conflicted
+++ resolved
@@ -84,14 +84,6 @@
         G = a.to_graph(include_orphans=True)
         assert len(G) > n_nodes
 
-<<<<<<< HEAD
-    def test_object_by_id(self, two_identical_libraries):
-        """Test getting an object by its id."""
-        lib, _ = two_identical_libraries
-        assert lib.objects_by_id["1"].id == "1"
-
-=======
->>>>>>> adf3ee72
     def test_template_to_template(self):
         """load the json into UmiTemplateLibrary object, then convert back to json and
         compare"""
